--- conflicted
+++ resolved
@@ -7,11 +7,7 @@
 '''
 # ______________________________________________________________________
 
-<<<<<<< HEAD
-from numba.decorators import jit
-=======
-from numba.decorators import numba_compile, function
->>>>>>> bd16928c
+from numba.decorators import jit, function
 
 import unittest
 
@@ -40,7 +36,6 @@
         i += 1
     return -1
 
-<<<<<<< HEAD
 try:
     mandel_1c = jit(arg_types = ['d', 'd', 'i'], ret_type = 'i')(
         mandel_1)
@@ -49,9 +44,8 @@
         import traceback as tb
         tb.print_exc()
     mandel_1c = None
-=======
-mandel_1c = function(mandel_1)
->>>>>>> bd16928c
+
+mandel_1c_ast = function(mandel_1)
 
 #@jit(arg_types = ['d', 'd', 'd', 'i', [['b']], [[['b']]]])
 def mandel_driver_1(min_x, max_x, min_y, nb_iterations, colors, image):
@@ -78,7 +72,6 @@
             image[x, y, 1] = colors[col_index, 1]
             image[x, y, 2] = colors[col_index, 2]
 
-<<<<<<< HEAD
 try:
     mandel_driver_1c = jit(
         arg_types = ['d', 'd', 'd', 'i', [['b']], [[['b']]]])(mandel_driver_1)
@@ -87,9 +80,8 @@
         import traceback as tb
         tb.print_exc()
     mandel_driver_1c = None
-=======
-mandel_driver_1c = function(mandel_driver_1)
->>>>>>> bd16928c
+
+mandel_driver_1c_ast = function(mandel_driver_1)
 
 def make_palette():
     '''Shamefully stolen from
@@ -112,7 +104,7 @@
                             "Traceback should be output if __debug__ is set.")
         self.assertEqual(mandel_1c(0., 0., 20), -1)
 
-    def test_mandel_1(self):
+    def _test_mandel_1(self, mandel_1c):
         self.assertNotEqual(mandel_1c, None, "Failed to compile mandel_1().  "
                             "Traceback should be output if __debug__ is set.")
         vals = np.arange(-1., 1.000001, 0.1)
@@ -121,7 +113,15 @@
                 self.assertEqual(mandel_1c(real, imag, 20),
                                  mandel_1(real, imag, 20))
 
-    def test_mandel_driver_1(self):
+    def test_mandel_1(self):
+        global mandel_1c
+        self._test_mandel_1(mandel_1c)
+
+    def test_mandel_1_ast(self):
+        global mandel_1c_ast
+        self._test_mandel_1(mandel_1c_ast)
+
+    def _test_mandel_driver_1(self, mandel_driver_1c):
         self.assertNotEqual(mandel_driver_1c, None, "Failed to compile "
                             "mandel_driver_1().  Traceback should be output if "
                             "__debug__ is set.")
@@ -134,10 +134,17 @@
         image_diff = control_image - test_image
         self.assertTrue((image_diff == 0).all())
 
+    def test_mandel_driver_1(self):
+        global mandel_driver_1c
+        self._test_mandel_driver_1(mandel_driver_1c)
+
+    def test_mandel_driver_1_ast(self):
+        global mandel_driver_1c_ast
+        self._test_mandel_driver_1(mandel_driver_1c_ast)
+
 # ______________________________________________________________________
 
 if __name__ == "__main__":
-#    TestMandelbrot('test_mandel_1').debug()
     unittest.main()
 
 # ______________________________________________________________________
