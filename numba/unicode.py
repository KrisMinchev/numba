--- conflicted
+++ resolved
@@ -1,4 +1,3 @@
-import sys
 import operator
 import sys
 
@@ -40,12 +39,9 @@
                               _PyUnicode_IsCased, _PyUnicode_IsCaseIgnorable,
                               _PyUnicode_IsUppercase, _PyUnicode_IsLowercase,
                               _PyUnicode_IsTitlecase, _Py_ISLOWER, _Py_ISUPPER,
-<<<<<<< HEAD
                               _Py_TAB, _Py_LINEFEED,
-                              _Py_CARRIAGE_RETURN, _Py_SPACE)
-=======
+                              _Py_CARRIAGE_RETURN, _Py_SPACE,
                               _PyUnicode_IsAlpha, _PyUnicode_IsNumeric)
->>>>>>> 7b2b0a19
 
 # DATA MODEL
 
