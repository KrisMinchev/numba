import operator

import numpy as np
from llvmlite.ir import IntType, Constant

from numba.extending import (
    models,
    register_model,
    make_attribute_wrapper,
    unbox,
    box,
    NativeValue,
    overload,
    overload_method,
    intrinsic,
    register_jitable,
)
from numba.targets.imputils import (lower_constant, lower_cast, lower_builtin,
                                    iternext_impl, impl_ret_new_ref, RefType)
from numba.datamodel import register_default, StructModel
from numba import cgutils
from numba import types
from numba.pythonapi import (
    PY_UNICODE_1BYTE_KIND,
    PY_UNICODE_2BYTE_KIND,
    PY_UNICODE_4BYTE_KIND,
    PY_UNICODE_WCHAR_KIND,
)
from numba.targets import slicing
from numba._helperlib import c_helpers
from numba.targets.hashing import _Py_hash_t
from numba.unsafe.bytes import memcpy_region
from numba.errors import TypingError
from .unicode_support import (_Py_TOUPPER, _Py_TOLOWER, _Py_UCS4,
                              _PyUnicode_ToUpperFull, _PyUnicode_ToLowerFull,
<<<<<<< HEAD
                              _PyUnicode_ToTitleFull, _PyUnicode_IsSpace,
=======
                              _PyUnicode_ToTitleFull,
                              _PyUnicode_IsXidStart, _PyUnicode_IsXidContinue,
>>>>>>> df350507
                              _PyUnicode_IsCased, _PyUnicode_IsCaseIgnorable,
                              _PyUnicode_IsUppercase, _PyUnicode_IsLowercase,
                              _PyUnicode_IsTitlecase, _Py_ISLOWER, _Py_ISUPPER)

# DATA MODEL


@register_model(types.UnicodeType)
class UnicodeModel(models.StructModel):
    def __init__(self, dmm, fe_type):
        members = [
            ('data', types.voidptr),
            ('length', types.intp),
            ('kind', types.int32),
            ('is_ascii', types.uint32),
            ('hash', _Py_hash_t),
            ('meminfo', types.MemInfoPointer(types.voidptr)),
            # A pointer to the owner python str/unicode object
            ('parent', types.pyobject),
        ]
        models.StructModel.__init__(self, dmm, fe_type, members)


make_attribute_wrapper(types.UnicodeType, 'data', '_data')
make_attribute_wrapper(types.UnicodeType, 'length', '_length')
make_attribute_wrapper(types.UnicodeType, 'kind', '_kind')
make_attribute_wrapper(types.UnicodeType, 'is_ascii', '_is_ascii')
make_attribute_wrapper(types.UnicodeType, 'hash', '_hash')


@register_default(types.UnicodeIteratorType)
class UnicodeIteratorModel(StructModel):
    def __init__(self, dmm, fe_type):
        members = [('index', types.EphemeralPointer(types.uintp)),
                   ('data', fe_type.data)]
        super(UnicodeIteratorModel, self).__init__(dmm, fe_type, members)

# CAST


def compile_time_get_string_data(obj):
    """Get string data from a python string for use at compile-time to embed
    the string data into the LLVM module.
    """
    from ctypes import (
        CFUNCTYPE, c_void_p, c_int, c_uint, c_ssize_t, c_ubyte, py_object,
        POINTER, byref,
    )

    extract_unicode_fn = c_helpers['extract_unicode']
    proto = CFUNCTYPE(c_void_p, py_object, POINTER(c_ssize_t), POINTER(c_int),
                      POINTER(c_uint), POINTER(c_ssize_t))
    fn = proto(extract_unicode_fn)
    length = c_ssize_t()
    kind = c_int()
    is_ascii = c_uint()
    hashv = c_ssize_t()
    data = fn(obj, byref(length), byref(kind), byref(is_ascii), byref(hashv))
    if data is None:
        raise ValueError("cannot extract unicode data from the given string")
    length = length.value
    kind = kind.value
    is_ascii = is_ascii.value
    nbytes = (length + 1) * _kind_to_byte_width(kind)
    out = (c_ubyte * nbytes).from_address(data)
    return bytes(out), length, kind, is_ascii, hashv.value


def make_string_from_constant(context, builder, typ, literal_string):
    """
    Get string data by `compile_time_get_string_data()` and return a
    unicode_type LLVM value
    """
    databytes, length, kind, is_ascii, hashv = \
        compile_time_get_string_data(literal_string)
    mod = builder.module
    gv = context.insert_const_bytes(mod, databytes)
    uni_str = cgutils.create_struct_proxy(typ)(context, builder)
    uni_str.data = gv
    uni_str.length = uni_str.length.type(length)
    uni_str.kind = uni_str.kind.type(kind)
    uni_str.is_ascii = uni_str.is_ascii.type(is_ascii)
    # Set hash to -1 to indicate that it should be computed.
    # We cannot bake in the hash value because of hashseed randomization.
    uni_str.hash = uni_str.hash.type(-1)
    return uni_str._getvalue()


@lower_cast(types.StringLiteral, types.unicode_type)
def cast_from_literal(context, builder, fromty, toty, val):
    return make_string_from_constant(
        context, builder, toty, fromty.literal_value,
    )


# CONSTANT

@lower_constant(types.unicode_type)
def constant_unicode(context, builder, typ, pyval):
    return make_string_from_constant(context, builder, typ, pyval)


# BOXING


@unbox(types.UnicodeType)
def unbox_unicode_str(typ, obj, c):
    """
    Convert a unicode str object to a native unicode structure.
    """
    ok, data, length, kind, is_ascii, hashv = \
        c.pyapi.string_as_string_size_and_kind(obj)
    uni_str = cgutils.create_struct_proxy(typ)(c.context, c.builder)
    uni_str.data = data
    uni_str.length = length
    uni_str.kind = kind
    uni_str.is_ascii = is_ascii
    uni_str.hash = hashv
    uni_str.meminfo = c.pyapi.nrt_meminfo_new_from_pyobject(
        data,  # the borrowed data pointer
        obj,   # the owner pyobject; the call will incref it.
    )
    uni_str.parent = obj

    is_error = cgutils.is_not_null(c.builder, c.pyapi.err_occurred())
    return NativeValue(uni_str._getvalue(), is_error=is_error)


@box(types.UnicodeType)
def box_unicode_str(typ, val, c):
    """
    Convert a native unicode structure to a unicode string
    """
    uni_str = cgutils.create_struct_proxy(typ)(c.context, c.builder, value=val)
    res = c.pyapi.string_from_kind_and_data(
        uni_str.kind, uni_str.data, uni_str.length)
    # hash isn't needed now, just compute it so it ends up in the unicodeobject
    # hash cache, cpython doesn't always do this, depends how a string was
    # created it's safe, just burns the cycles required to hash on @box
    c.pyapi.object_hash(res)
    c.context.nrt.decref(c.builder, typ, val)
    return res


# HELPER FUNCTIONS


def make_deref_codegen(bitsize):
    def codegen(context, builder, signature, args):
        data, idx = args
        ptr = builder.bitcast(data, IntType(bitsize).as_pointer())
        ch = builder.load(builder.gep(ptr, [idx]))
        return builder.zext(ch, IntType(32))

    return codegen


@intrinsic
def deref_uint8(typingctx, data, offset):
    sig = types.uint32(types.voidptr, types.intp)
    return sig, make_deref_codegen(8)


@intrinsic
def deref_uint16(typingctx, data, offset):
    sig = types.uint32(types.voidptr, types.intp)
    return sig, make_deref_codegen(16)


@intrinsic
def deref_uint32(typingctx, data, offset):
    sig = types.uint32(types.voidptr, types.intp)
    return sig, make_deref_codegen(32)


@intrinsic
def _malloc_string(typingctx, kind, char_bytes, length, is_ascii):
    """make empty string with data buffer of size alloc_bytes.

    Must set length and kind values for string after it is returned
    """
    def details(context, builder, signature, args):
        [kind_val, char_bytes_val, length_val, is_ascii_val] = args

        # fill the struct
        uni_str_ctor = cgutils.create_struct_proxy(types.unicode_type)
        uni_str = uni_str_ctor(context, builder)
        # add null padding character
        nbytes_val = builder.mul(char_bytes_val,
                                 builder.add(length_val,
                                             Constant(length_val.type, 1)))
        uni_str.meminfo = context.nrt.meminfo_alloc(builder, nbytes_val)
        uni_str.kind = kind_val
        uni_str.is_ascii = is_ascii_val
        uni_str.length = length_val
        # empty string has hash value -1 to indicate "need to compute hash"
        uni_str.hash = context.get_constant(_Py_hash_t, -1)
        uni_str.data = context.nrt.meminfo_data(builder, uni_str.meminfo)
        # Set parent to NULL
        uni_str.parent = cgutils.get_null_value(uni_str.parent.type)
        return uni_str._getvalue()

    sig = types.unicode_type(types.int32, types.intp, types.intp, types.uint32)
    return sig, details


@register_jitable
def _empty_string(kind, length, is_ascii=0):
    char_width = _kind_to_byte_width(kind)
    s = _malloc_string(kind, char_width, length, is_ascii)
    _set_code_point(s, length, np.uint32(0))    # Write NULL character
    return s


# Disable RefCt for performance.
@register_jitable(_nrt=False)
def _get_code_point(a, i):
    if a._kind == PY_UNICODE_1BYTE_KIND:
        return deref_uint8(a._data, i)
    elif a._kind == PY_UNICODE_2BYTE_KIND:
        return deref_uint16(a._data, i)
    elif a._kind == PY_UNICODE_4BYTE_KIND:
        return deref_uint32(a._data, i)
    else:
        # there's also a wchar kind, but that's one of the above,
        # so skipping for this example
        return 0

####


def make_set_codegen(bitsize):
    def codegen(context, builder, signature, args):
        data, idx, ch = args
        if bitsize < 32:
            ch = builder.trunc(ch, IntType(bitsize))
        ptr = builder.bitcast(data, IntType(bitsize).as_pointer())
        builder.store(ch, builder.gep(ptr, [idx]))
        return context.get_dummy_value()

    return codegen


@intrinsic
def set_uint8(typingctx, data, idx, ch):
    sig = types.void(types.voidptr, types.int64, types.uint32)
    return sig, make_set_codegen(8)


@intrinsic
def set_uint16(typingctx, data, idx, ch):
    sig = types.void(types.voidptr, types.int64, types.uint32)
    return sig, make_set_codegen(16)


@intrinsic
def set_uint32(typingctx, data, idx, ch):
    sig = types.void(types.voidptr, types.int64, types.uint32)
    return sig, make_set_codegen(32)


@register_jitable(_nrt=False)
def _set_code_point(a, i, ch):
    # WARNING: This method is very dangerous:
    #   * Assumes that data contents can be changed (only allowed for new
    #     strings)
    #   * Assumes that the kind of unicode string is sufficiently wide to
    #     accept ch.  Will truncate ch to make it fit.
    #   * Assumes that i is within the valid boundaries of the function
    if a._kind == PY_UNICODE_1BYTE_KIND:
        set_uint8(a._data, i, ch)
    elif a._kind == PY_UNICODE_2BYTE_KIND:
        set_uint16(a._data, i, ch)
    elif a._kind == PY_UNICODE_4BYTE_KIND:
        set_uint32(a._data, i, ch)
    else:
        raise AssertionError(
            "Unexpected unicode representation in _set_code_point")


@register_jitable
def _pick_kind(kind1, kind2):
    if kind1 == PY_UNICODE_WCHAR_KIND or kind2 == PY_UNICODE_WCHAR_KIND:
        raise AssertionError("PY_UNICODE_WCHAR_KIND unsupported")

    if kind1 == PY_UNICODE_1BYTE_KIND:
        return kind2
    elif kind1 == PY_UNICODE_2BYTE_KIND:
        if kind2 == PY_UNICODE_4BYTE_KIND:
            return kind2
        else:
            return kind1
    elif kind1 == PY_UNICODE_4BYTE_KIND:
        return kind1
    else:
        raise AssertionError("Unexpected unicode representation in _pick_kind")


@register_jitable
def _pick_ascii(is_ascii1, is_ascii2):
    if is_ascii1 == 1 and is_ascii2 == 1:
        return types.uint32(1)
    return types.uint32(0)


@register_jitable
def _kind_to_byte_width(kind):
    if kind == PY_UNICODE_1BYTE_KIND:
        return 1
    elif kind == PY_UNICODE_2BYTE_KIND:
        return 2
    elif kind == PY_UNICODE_4BYTE_KIND:
        return 4
    elif kind == PY_UNICODE_WCHAR_KIND:
        raise AssertionError("PY_UNICODE_WCHAR_KIND unsupported")
    else:
        raise AssertionError("Unexpected unicode encoding encountered")


@register_jitable(_nrt=False)
def _cmp_region(a, a_offset, b, b_offset, n):
    if n == 0:
        return 0
    elif a_offset + n > a._length:
        return -1
    elif b_offset + n > b._length:
        return 1

    for i in range(n):
        a_chr = _get_code_point(a, a_offset + i)
        b_chr = _get_code_point(b, b_offset + i)
        if a_chr < b_chr:
            return -1
        elif a_chr > b_chr:
            return 1

    return 0


@register_jitable(_nrt=False)
def _find(substr, s):
    # Naive, slow string matching for now
    for i in range(len(s) - len(substr) + 1):
        if _cmp_region(s, i, substr, 0, len(substr)) == 0:
            return i
    return -1


@register_jitable
def _codepoint_to_kind(cp):
    """
    Compute the minimum unicode kind needed to hold a given codepoint
    """
    if cp < 256:
        return PY_UNICODE_1BYTE_KIND
    elif cp < 65536:
        return PY_UNICODE_2BYTE_KIND
    else:
        # Maximum code point of Unicode 6.0: 0x10ffff (1,114,111)
        MAX_UNICODE = 0x10ffff
        if cp > MAX_UNICODE:
            msg = "Invalid codepoint. Found value greater than Unicode maximum"
            raise ValueError(msg)
        return PY_UNICODE_4BYTE_KIND


@register_jitable
def _codepoint_is_ascii(ch):
    """
    Returns true if a codepoint is in the ASCII range
    """
    return ch < 128


# PUBLIC API


@overload(str)
def unicode_str(s):
    if isinstance(s, types.UnicodeType):
        return lambda s: s


@overload(len)
def unicode_len(s):
    if isinstance(s, types.UnicodeType):
        def len_impl(s):
            return s._length
        return len_impl


@overload(operator.eq)
def unicode_eq(a, b):
    if isinstance(a, types.UnicodeType) and isinstance(b, types.UnicodeType):
        def eq_impl(a, b):
            if len(a) != len(b):
                return False
            return _cmp_region(a, 0, b, 0, len(a)) == 0
        return eq_impl


@overload(operator.ne)
def unicode_ne(a, b):
    if isinstance(a, types.UnicodeType) and isinstance(b, types.UnicodeType):
        def ne_impl(a, b):
            return not (a == b)
        return ne_impl


@overload(operator.lt)
def unicode_lt(a, b):
    if isinstance(a, types.UnicodeType) and isinstance(b, types.UnicodeType):
        def lt_impl(a, b):
            minlen = min(len(a), len(b))
            eqcode = _cmp_region(a, 0, b, 0, minlen)
            if eqcode == -1:
                return True
            elif eqcode == 0:
                return len(a) < len(b)
            return False
        return lt_impl


@overload(operator.gt)
def unicode_gt(a, b):
    if isinstance(a, types.UnicodeType) and isinstance(b, types.UnicodeType):
        def gt_impl(a, b):
            minlen = min(len(a), len(b))
            eqcode = _cmp_region(a, 0, b, 0, minlen)
            if eqcode == 1:
                return True
            elif eqcode == 0:
                return len(a) > len(b)
            return False
        return gt_impl


@overload(operator.le)
def unicode_le(a, b):
    if isinstance(a, types.UnicodeType) and isinstance(b, types.UnicodeType):
        def le_impl(a, b):
            return not (a > b)
        return le_impl


@overload(operator.ge)
def unicode_ge(a, b):
    if isinstance(a, types.UnicodeType) and isinstance(b, types.UnicodeType):
        def ge_impl(a, b):
            return not (a < b)
        return ge_impl


@overload(operator.contains)
def unicode_contains(a, b):
    if isinstance(a, types.UnicodeType) and isinstance(b, types.UnicodeType):
        def contains_impl(a, b):
            # note parameter swap: contains(a, b) == b in a
            return _find(substr=b, s=a) > -1
        return contains_impl


@overload_method(types.UnicodeType, 'find')
def unicode_find(a, b):
    if isinstance(b, types.UnicodeType):
        def find_impl(a, b):
            return _find(substr=b, s=a)
        return find_impl
    if isinstance(b, types.UnicodeCharSeq):
        def find_impl(a, b):
            return a.find(str(b))
        return find_impl


@overload_method(types.UnicodeType, 'rfind')
def unicode_rfind(s, substr, start=None, end=None):
    """Implements str.rfind()"""
    def unicode_rfind_check_type(ty, name):
        """Check object belongs to one of specific types
        ty: type
            Type of the object
        name: str
            Name of the object
        """
        thety = ty
        # if the type is omitted, the concrete type is the value
        if isinstance(ty, types.Omitted):
            thety = ty.value
        # if the type is optional, the concrete type is the captured type
        elif isinstance(ty, types.Optional):
            thety = ty.type

        accepted = (types.Integer, types.NoneType)
        if thety is not None and not isinstance(thety, accepted):
            raise TypingError(
                '"{}" must be {}, not {}'.format(name, accepted, ty))

    unicode_rfind_check_type(start, 'start')
    unicode_rfind_check_type(end, 'end')

    if not isinstance(substr, types.UnicodeType):
        msg = 'must be {}, not {}'.format(types.UnicodeType, type(substr))
        raise TypingError(msg)

    def rfind_impl(s, substr, start=None, end=None):
        length = len(s)
        sub_length = len(substr)
        if start is None:
            start = 0
        if end is None:
            end = length

        # https://github.com/python/cpython/blob/201c8f79450628241574fba940e08107178dc3a5/Objects/unicodeobject.c#L9342-L9354
        def _adjust_indices(length, start, end):
            if end > length:
                end = length
            if end < 0:
                end += length
                if end < 0:
                    end = 0
            if start < 0:
                start += length
                if start < 0:
                    start = 0

            return start, end

        start, end = _adjust_indices(length, start, end)
        if end - start < sub_length:
            return -1

        if sub_length == 0:
            return end

        for i in range(min(len(s), end) - len(substr), start - 1, -1):
            if _cmp_region(s, i, substr, 0, len(substr)) == 0:
                return i
        return -1
    return rfind_impl


@overload_method(types.UnicodeType, 'count')
def unicode_count(src, sub, start=None, end=None):

    _count_args_types_check(start)
    _count_args_types_check(end)

    if isinstance(sub, types.UnicodeType):
        def count_impl(src, sub, start=start, end=end):
            count = 0
            src_len = len(src)
            sub_len = len(sub)

            start = _normalize_slice_idx_count(start, src_len, 0)
            end = _normalize_slice_idx_count(end, src_len, src_len)

            if end - start < 0 or start > src_len:
                return 0

            src = src[start : end]
            src_len = len(src)
            start, end = 0, src_len
            if sub_len == 0:
                return src_len + 1

            while(start + sub_len <= src_len):
                if src[start : start + sub_len] == sub:
                    count += 1
                    start += sub_len
                else:
                    start += 1
            return count
        return count_impl
    error_msg = "The substring must be a UnicodeType, not {}"
    raise TypingError(error_msg.format(type(sub)))


# https://github.com/python/cpython/blob/1d4b6ba19466aba0eb91c4ba01ba509acf18c723/Objects/unicodeobject.c#L12979-L13033    # noqa: E501
@overload_method(types.UnicodeType, 'rpartition')
def unicode_rpartition(data, sep):
    """Implements str.rpartition()"""
    thety = sep
    # if the type is omitted, the concrete type is the value
    if isinstance(sep, types.Omitted):
        thety = sep.value
    # if the type is optional, the concrete type is the captured type
    elif isinstance(sep, types.Optional):
        thety = sep.type

    accepted = (types.UnicodeType, types.UnicodeCharSeq)
    if thety is not None and not isinstance(thety, accepted):
        msg = '"{}" must be {}, not {}'.format('sep', accepted, sep)
        raise TypingError(msg)

    def impl(data, sep):
        # https://github.com/python/cpython/blob/1d4b6ba19466aba0eb91c4ba01ba509acf18c723/Objects/stringlib/partition.h#L62-L115    # noqa: E501
        empty_str = _empty_string(data._kind, 0, data._is_ascii)
        sep_length = len(sep)
        if data._kind < sep._kind or len(data) < sep_length:
            return empty_str, empty_str, data

        if sep_length == 0:
            raise ValueError('empty separator')

        pos = data.rfind(sep)
        if pos < 0:
            return empty_str, empty_str, data

        return data[0:pos], sep, data[pos + sep_length:len(data)]

    return impl


@overload_method(types.UnicodeType, 'startswith')
def unicode_startswith(a, b):
    if isinstance(b, types.UnicodeType):
        def startswith_impl(a, b):
            return _cmp_region(a, 0, b, 0, len(b)) == 0
        return startswith_impl
    if isinstance(b, types.UnicodeCharSeq):
        def startswith_impl(a, b):
            return a.startswith(str(b))
        return startswith_impl


@overload_method(types.UnicodeType, 'endswith')
def unicode_endswith(a, b):
    if isinstance(b, types.UnicodeType):
        def endswith_impl(a, b):
            a_offset = len(a) - len(b)
            if a_offset < 0:
                return False
            return _cmp_region(a, a_offset, b, 0, len(b)) == 0
        return endswith_impl
    if isinstance(b, types.UnicodeCharSeq):
        def endswith_impl(a, b):
            return a.endswith(str(b))
        return endswith_impl


@overload_method(types.UnicodeType, 'split')
def unicode_split(a, sep=None, maxsplit=-1):
    if not (maxsplit == -1 or
            isinstance(maxsplit, (types.Omitted, types.Integer,
                                  types.IntegerLiteral))):
        return None  # fail typing if maxsplit is not an integer

    if isinstance(sep, types.UnicodeCharSeq):
        def split_impl(a, sep, maxsplit=1):
            return a.split(str(sep), maxsplit=maxsplit)
        return split_impl

    if isinstance(sep, types.UnicodeType):
        def split_impl(a, sep, maxsplit=-1):
            a_len = len(a)
            sep_len = len(sep)

            if sep_len == 0:
                raise ValueError('empty separator')

            parts = []
            last = 0
            idx = 0

            if sep_len == 1 and maxsplit == -1:
                sep_code_point = _get_code_point(sep, 0)
                for idx in range(a_len):
                    if _get_code_point(a, idx) == sep_code_point:
                        parts.append(a[last:idx])
                        last = idx + 1
            else:
                split_count = 0

                while idx < a_len and (maxsplit == -1 or
                                       split_count < maxsplit):
                    if _cmp_region(a, idx, sep, 0, sep_len) == 0:
                        parts.append(a[last:idx])
                        idx += sep_len
                        last = idx
                        split_count += 1
                    else:
                        idx += 1

            if last <= a_len:
                parts.append(a[last:])

            return parts
        return split_impl
    elif sep is None or isinstance(sep, types.NoneType) or \
            getattr(sep, 'value', False) is None:
        def split_whitespace_impl(a, sep=None, maxsplit=-1):
            a_len = len(a)

            parts = []
            last = 0
            idx = 0
            split_count = 0
            in_whitespace_block = True

            for idx in range(a_len):
                code_point = _get_code_point(a, idx)
                is_whitespace = _PyUnicode_IsSpace(code_point)
                if in_whitespace_block:
                    if is_whitespace:
                        pass  # keep consuming space
                    else:
                        last = idx  # this is the start of the next string
                        in_whitespace_block = False
                else:
                    if not is_whitespace:
                        pass  # keep searching for whitespace transition
                    else:
                        parts.append(a[last:idx])
                        in_whitespace_block = True
                        split_count += 1
                        if maxsplit != -1 and split_count == maxsplit:
                            break

            if last <= a_len and not in_whitespace_block:
                parts.append(a[last:])

            return parts
        return split_whitespace_impl


@overload_method(types.UnicodeType, 'center')
def unicode_center(string, width, fillchar=' '):
    if not isinstance(width, types.Integer):
        raise TypingError('The width must be an Integer')

    if isinstance(fillchar, types.UnicodeCharSeq):
        def center_impl(string, width, fillchar):
            return string.center(width, str(fillchar))
        return center_impl

    if not (fillchar == ' ' or
            isinstance(fillchar, (types.Omitted, types.UnicodeType))):
        raise TypingError('The fillchar must be a UnicodeType')

    def center_impl(string, width, fillchar=' '):
        str_len = len(string)
        fillchar_len = len(fillchar)

        if fillchar_len != 1:
            raise ValueError('The fill character must be exactly one '
                             'character long')

        if width <= str_len:
            return string

        allmargin = width - str_len
        lmargin = (allmargin // 2) + (allmargin & width & 1)
        rmargin = allmargin - lmargin

        l_string = fillchar * lmargin
        if lmargin == rmargin:
            return l_string + string + l_string
        else:
            return l_string + string + (fillchar * rmargin)

    return center_impl


@overload_method(types.UnicodeType, 'ljust')
def unicode_ljust(string, width, fillchar=' '):
    if not isinstance(width, types.Integer):
        raise TypingError('The width must be an Integer')

    if isinstance(fillchar, types.UnicodeCharSeq):
        def ljust_impl(string, width, fillchar):
            return string.ljust(width, str(fillchar))
        return ljust_impl

    if not (fillchar == ' ' or isinstance(
            fillchar, (types.Omitted, types.UnicodeType))):
        raise TypingError('The fillchar must be a UnicodeType')

    def ljust_impl(string, width, fillchar=' '):
        str_len = len(string)
        fillchar_len = len(fillchar)

        if fillchar_len != 1:
            raise ValueError('The fill character must be exactly one '
                             'character long')

        if width <= str_len:
            return string

        newstr = string + (fillchar * (width - str_len))

        return newstr
    return ljust_impl


@overload_method(types.UnicodeType, 'rjust')
def unicode_rjust(string, width, fillchar=' '):
    if not isinstance(width, types.Integer):
        raise TypingError('The width must be an Integer')

    if isinstance(fillchar, types.UnicodeCharSeq):
        def rjust_impl(string, width, fillchar):
            return string.rjust(width, str(fillchar))
        return rjust_impl

    if not (fillchar == ' ' or
            isinstance(fillchar, (types.Omitted, types.UnicodeType))):
        raise TypingError('The fillchar must be a UnicodeType')

    def rjust_impl(string, width, fillchar=' '):
        str_len = len(string)
        fillchar_len = len(fillchar)

        if fillchar_len != 1:
            raise ValueError('The fill character must be exactly one '
                             'character long')

        if width <= str_len:
            return string

        newstr = (fillchar * (width - str_len)) + string

        return newstr
    return rjust_impl


@register_jitable
def join_list(sep, parts):
    parts_len = len(parts)
    if parts_len == 0:
        return ''

    # Precompute size and char_width of result
    sep_len = len(sep)
    length = (parts_len - 1) * sep_len
    kind = sep._kind
    is_ascii = sep._is_ascii
    for p in parts:
        length += len(p)
        kind = _pick_kind(kind, p._kind)
        is_ascii = _pick_ascii(is_ascii, p._is_ascii)

    result = _empty_string(kind, length, is_ascii)

    # populate string
    part = parts[0]
    _strncpy(result, 0, part, 0, len(part))
    dst_offset = len(part)
    for idx in range(1, parts_len):
        _strncpy(result, dst_offset, sep, 0, sep_len)
        dst_offset += sep_len
        part = parts[idx]
        _strncpy(result, dst_offset, part, 0, len(part))
        dst_offset += len(part)

    return result


@overload_method(types.UnicodeType, 'join')
def unicode_join(sep, parts):

    if isinstance(parts, types.List):
        if isinstance(parts.dtype, types.UnicodeType):
            def join_list_impl(sep, parts):
                return join_list(sep, parts)
            return join_list_impl
        elif isinstance(parts.dtype, types.UnicodeCharSeq):
            def join_list_impl(sep, parts):
                _parts = [str(p) for p in parts]
                return join_list(sep, _parts)
            return join_list_impl
        else:
            pass  # lists of any other type not supported
    elif isinstance(parts, types.IterableType):
        def join_iter_impl(sep, parts):
            parts_list = [p for p in parts]
            return join_list(sep, parts_list)
        return join_iter_impl
    elif isinstance(parts, types.UnicodeType):
        # Temporary workaround until UnicodeType is iterable
        def join_str_impl(sep, parts):
            parts_list = [parts[i] for i in range(len(parts))]
            return join_list(sep, parts_list)
        return join_str_impl


@overload_method(types.UnicodeType, 'zfill')
def unicode_zfill(string, width):
    if not isinstance(width, types.Integer):
        raise TypingError("<width> must be an Integer")

    def zfill_impl(string, width):

        str_len = len(string)

        if width <= str_len:
            return string

        first_char = string[0] if str_len else ''
        padding = '0' * (width - str_len)

        if first_char in ['+', '-']:
            newstr = first_char + padding + string[1:]
        else:
            newstr = padding + string

        return newstr

    return zfill_impl


# https://github.com/python/cpython/blob/1d4b6ba19466aba0eb91c4ba01ba509acf18c723/Objects/unicodeobject.c#L12126-L12161    # noqa: E501
@overload_method(types.UnicodeType, 'isidentifier')
def unicode_isidentifier(data):
    """Implements UnicodeType.isidentifier()"""

    def impl(data):
        length = len(data)
        if length == 0:
            return False

        first_cp = _get_code_point(data, 0)
        if not _PyUnicode_IsXidStart(first_cp) and first_cp != 0x5F:
            return False

        for i in range(1, length):
            code_point = _get_code_point(data, i)
            if not _PyUnicode_IsXidContinue(code_point):
                return False

        return True

    return impl


@register_jitable
def unicode_strip_left_bound(string, chars):
    chars = ' ' if chars is None else chars
    str_len = len(string)

    for i in range(str_len):
        if string[i] not in chars:
            return i
    return str_len


@register_jitable
def unicode_strip_right_bound(string, chars):
    chars = ' ' if chars is None else chars
    str_len = len(string)

    for i in range(str_len - 1, -1, -1):
        if string[i] not in chars:
            i += 1
            break
    return i


def unicode_strip_types_check(chars):
    if isinstance(chars, types.Optional):
        chars = chars.type  # catch optional type with invalid non-None type
    if not (chars is None or isinstance(chars, (types.Omitted,
                                                types.UnicodeType,
                                                types.NoneType))):
        raise TypingError('The arg must be a UnicodeType or None')


def _count_args_types_check(arg):
    if isinstance(arg, types.Optional):
        arg = arg.type
    if not (arg is None or isinstance(arg, (types.Omitted,
                                            types.Integer,
                                            types.NoneType))):
        raise TypingError("The slice indices must be an Integer or None")


@overload_method(types.UnicodeType, 'lstrip')
def unicode_lstrip(string, chars=None):

    if isinstance(chars, types.UnicodeCharSeq):
        def lstrip_impl(string, chars):
            return string.lstrip(str(chars))
        return lstrip_impl

    unicode_strip_types_check(chars)

    def lstrip_impl(string, chars=None):
        return string[unicode_strip_left_bound(string, chars):]
    return lstrip_impl


@overload_method(types.UnicodeType, 'rstrip')
def unicode_rstrip(string, chars=None):

    if isinstance(chars, types.UnicodeCharSeq):
        def rstrip_impl(string, chars):
            return string.rstrip(str(chars))
        return rstrip_impl

    unicode_strip_types_check(chars)

    def rstrip_impl(string, chars=None):
        return string[:unicode_strip_right_bound(string, chars)]
    return rstrip_impl


@overload_method(types.UnicodeType, 'strip')
def unicode_strip(string, chars=None):

    if isinstance(chars, types.UnicodeCharSeq):
        def strip_impl(string, chars):
            return string.strip(str(chars))
        return strip_impl

    unicode_strip_types_check(chars)

    def strip_impl(string, chars=None):
        lb = unicode_strip_left_bound(string, chars)
        rb = unicode_strip_right_bound(string, chars)
        return string[lb:rb]
    return strip_impl


# String creation

@register_jitable
def normalize_str_idx(idx, length, is_start=True):
    """
    Parameters
    ----------
    idx : int or None
        the index
    length : int
        the string length
    is_start : bool; optional with defaults to True
        Is it the *start* or the *stop* of the slice?

    Returns
    -------
    norm_idx : int
        normalized index
    """
    if idx is None:
        if is_start:
            return 0
        else:
            return length
    elif idx < 0:
        idx += length

    if idx < 0 or idx >= length:
        raise IndexError("string index out of range")

    return idx


@register_jitable
def _normalize_slice_idx_count(arg, slice_len, default):
    """
    Used for unicode_count

    If arg < -slice_len, returns 0 (prevents circle)

    If arg is within slice, e.g -slice_len <= arg < slice_len
    returns its real index via arg % slice_len

    If arg > slice_len, returns arg (in this case count must
    return 0 if it is start index)
    """

    if arg is None:
        return default
    if -slice_len <= arg < slice_len:
        return arg % slice_len
    return 0 if arg < 0 else arg


@intrinsic
def _normalize_slice(typingctx, sliceobj, length):
    """Fix slice object.
    """
    sig = sliceobj(sliceobj, length)

    def codegen(context, builder, sig, args):
        [slicetype, lengthtype] = sig.args
        [sliceobj, length] = args
        slice = context.make_helper(builder, slicetype, sliceobj)
        slicing.guard_invalid_slice(context, builder, slicetype, slice)
        slicing.fix_slice(builder, slice, length)
        return slice._getvalue()

    return sig, codegen


@intrinsic
def _slice_span(typingctx, sliceobj):
    """Compute the span from the given slice object.
    """
    sig = types.intp(sliceobj)

    def codegen(context, builder, sig, args):
        [slicetype] = sig.args
        [sliceobj] = args
        slice = context.make_helper(builder, slicetype, sliceobj)
        result_size = slicing.get_slice_length(builder, slice)
        return result_size

    return sig, codegen


@register_jitable(_nrt=False)
def _strncpy(dst, dst_offset, src, src_offset, n):
    if src._kind == dst._kind:
        byte_width = _kind_to_byte_width(src._kind)
        src_byte_offset = byte_width * src_offset
        dst_byte_offset = byte_width * dst_offset
        nbytes = n * byte_width
        memcpy_region(dst._data, dst_byte_offset, src._data,
                      src_byte_offset, nbytes, align=1)
    else:
        for i in range(n):
            _set_code_point(dst, dst_offset + i,
                            _get_code_point(src, src_offset + i))


@intrinsic
def _get_str_slice_view(typingctx, src_t, start_t, length_t):
    """Create a slice of a unicode string using a view of its data to avoid
    extra allocation.
    """
    assert src_t == types.unicode_type

    def codegen(context, builder, sig, args):
        src, start, length = args
        in_str = cgutils.create_struct_proxy(
            types.unicode_type)(context, builder, value=src)
        view_str = cgutils.create_struct_proxy(
            types.unicode_type)(context, builder)
        view_str.meminfo = in_str.meminfo
        view_str.kind = in_str.kind
        view_str.is_ascii = in_str.is_ascii
        view_str.length = length
        # hash value -1 to indicate "need to compute hash"
        view_str.hash = context.get_constant(_Py_hash_t, -1)
        # get a pointer to start of slice data
        bw_typ = context.typing_context.resolve_value_type(_kind_to_byte_width)
        bw_sig = bw_typ.get_call_type(
            context.typing_context, (types.int32,), {})
        bw_impl = context.get_function(bw_typ, bw_sig)
        byte_width = bw_impl(builder, (in_str.kind,))
        offset = builder.mul(start, byte_width)
        view_str.data = builder.gep(in_str.data, [offset])
        # Set parent pyobject to NULL
        view_str.parent = cgutils.get_null_value(view_str.parent.type)
        # incref original string
        if context.enable_nrt:
            context.nrt.incref(builder, sig.args[0], src)
        return view_str._getvalue()

    sig = types.unicode_type(types.unicode_type, types.intp, types.intp)
    return sig, codegen


@overload(operator.getitem)
def unicode_getitem(s, idx):
    if isinstance(s, types.UnicodeType):
        if isinstance(idx, types.Integer):
            def getitem_char(s, idx):
                idx = normalize_str_idx(idx, len(s))
                ret = _empty_string(s._kind, 1, s._is_ascii)
                _set_code_point(ret, 0, _get_code_point(s, idx))
                return ret
            return getitem_char
        elif isinstance(idx, types.SliceType):
            def getitem_slice(s, idx):
                slice_idx = _normalize_slice(idx, len(s))
                span = _slice_span(slice_idx)

                if slice_idx.step == 1:
                    return _get_str_slice_view(s, slice_idx.start, span)
                else:
                    ret = _empty_string(s._kind, span, s._is_ascii)
                    cur = slice_idx.start
                    for i in range(span):
                        _set_code_point(ret, i, _get_code_point(s, cur))
                        cur += slice_idx.step
                    return ret
            return getitem_slice


@overload(operator.add)
@overload(operator.iadd)
def unicode_concat(a, b):
    if isinstance(a, types.UnicodeType) and isinstance(b, types.UnicodeType):
        def concat_impl(a, b):
            new_length = a._length + b._length
            new_kind = _pick_kind(a._kind, b._kind)
            new_ascii = _pick_ascii(a._is_ascii, b._is_ascii)
            result = _empty_string(new_kind, new_length, new_ascii)
            for i in range(len(a)):
                _set_code_point(result, i, _get_code_point(a, i))
            for j in range(len(b)):
                _set_code_point(result, len(a) + j, _get_code_point(b, j))
            return result
        return concat_impl

    if isinstance(a, types.UnicodeType) and isinstance(b, types.UnicodeCharSeq):
        def concat_impl(a, b):
            return a + str(b)
        return concat_impl


@register_jitable
def _repeat_impl(str_arg, mult_arg):
    if str_arg == '' or mult_arg < 1:
        return ''
    elif mult_arg == 1:
        return str_arg
    else:
        new_length = str_arg._length * mult_arg
        new_kind = str_arg._kind
        result = _empty_string(new_kind, new_length, str_arg._is_ascii)
        # make initial copy into result
        len_a = len(str_arg)
        _strncpy(result, 0, str_arg, 0, len_a)
        # loop through powers of 2 for efficient copying
        copy_size = len_a
        while 2 * copy_size <= new_length:
            _strncpy(result, copy_size, result, 0, copy_size)
            copy_size *= 2

        if not 2 * copy_size == new_length:
            # if copy_size not an exact multiple it then needs
            # to complete the rest of the copies
            rest = new_length - copy_size
            _strncpy(result, copy_size, result, copy_size - rest, rest)
            return result


@overload(operator.mul)
def unicode_repeat(a, b):
    if isinstance(a, types.UnicodeType) and isinstance(b, types.Integer):
        def wrap(a, b):
            return _repeat_impl(a, b)
        return wrap
    elif isinstance(a, types.Integer) and isinstance(b, types.UnicodeType):
        def wrap(a, b):
            return _repeat_impl(b, a)
        return wrap


@overload(operator.not_)
def unicode_not(a):
    if isinstance(a, types.UnicodeType):
        def impl(a):
            return len(a) == 0
        return impl


def _is_upper(is_lower, is_upper, is_title):
    # impl is an approximate translation of:
    # https://github.com/python/cpython/blob/1d4b6ba19466aba0eb91c4ba01ba509acf18c723/Objects/unicodeobject.c#L11794-L11827    # noqa: E501
    # mixed with:
    # https://github.com/python/cpython/blob/1d4b6ba19466aba0eb91c4ba01ba509acf18c723/Objects/bytes_methods.c#L218-L242    # noqa: E501
    def impl(a):
        l = len(a)
        if l == 1:
            return is_upper(_get_code_point(a, 0))
        if l == 0:
            return False
        cased = False
        for idx in range(l):
            code_point = _get_code_point(a, idx)
            if is_lower(code_point) or is_title(code_point):
                return False
            elif(not cased and is_upper(code_point)):
                cased = True
        return cased
    return impl


_always_false = register_jitable(lambda x: False)
_ascii_is_upper = register_jitable(_is_upper(_Py_ISLOWER, _Py_ISUPPER,
                                             _always_false))
_unicode_is_upper = register_jitable(_is_upper(_PyUnicode_IsLowercase,
                                               _PyUnicode_IsUppercase,
                                               _PyUnicode_IsTitlecase))


@overload_method(types.UnicodeType, 'isupper')
def unicode_isupper(a):
    """
    Implements .isupper()
    """
    def impl(a):
        if a._is_ascii:
            return _ascii_is_upper(a)
        else:
            return _unicode_is_upper(a)
    return impl


@overload_method(types.UnicodeType, 'upper')
def unicode_upper(a):
    """
    Implements .upper()
    """
    def impl(a):
        # main structure is a translation of:
        # https://github.com/python/cpython/blob/1d4b6ba19466aba0eb91c4ba01ba509acf18c723/Objects/unicodeobject.c#L13308-L13316    # noqa: E501

        # ASCII fast path
        l = len(a)
        if a._is_ascii:
            # This is an approximate translation of:
            # https://github.com/python/cpython/blob/1d4b6ba19466aba0eb91c4ba01ba509acf18c723/Objects/bytes_methods.c#L300    # noqa: E501
            ret = _empty_string(a._kind, l, a._is_ascii)
            for idx in range(l):
                code_point = _get_code_point(a, idx)
                _set_code_point(ret, idx, _Py_TOUPPER(code_point))
            return ret
        else:
            # This part in an amalgamation of two algorithms:
            # https://github.com/python/cpython/blob/1d4b6ba19466aba0eb91c4ba01ba509acf18c723/Objects/unicodeobject.c#L9864-L9908    # noqa: E501
            # https://github.com/python/cpython/blob/1d4b6ba19466aba0eb91c4ba01ba509acf18c723/Objects/unicodeobject.c#L9787-L9805    # noqa: E501
            #
            # The alg walks the string and writes the upper version of the code
            # point into a 4byte kind unicode string and at the same time
            # tracks the maximum width "upper" character encountered, following
            # this the 4byte kind string is reinterpreted as needed into the
            # maximum width kind string
            tmp = _empty_string(PY_UNICODE_4BYTE_KIND, 3 * l, a._is_ascii)
            mapped = np.array((3,), dtype=_Py_UCS4)
            maxchar = 0
            k = 0
            for idx in range(l):
                mapped[:] = 0
                code_point = _get_code_point(a, idx)
                n_res = _PyUnicode_ToUpperFull(_Py_UCS4(code_point), mapped)
                for j in range(n_res):
                    maxchar = max(maxchar, mapped[j])
                    _set_code_point(tmp, k, mapped[j])
                    k += 1
            newlength = k
            newkind = _codepoint_to_kind(maxchar)
            ret = _empty_string(newkind, newlength,
                                _codepoint_is_ascii(maxchar))
            for i in range(newlength):
                _set_code_point(ret, i, _get_code_point(tmp, i))
            return ret
    return impl


# https://github.com/python/cpython/blob/1d4b6ba19466aba0eb91c4ba01ba509acf18c723/Objects/unicodeobject.c#L11896-L11925    # noqa: E501
@overload_method(types.UnicodeType, 'isspace')
def unicode_isspace(data):
    """Implements UnicodeType.isspace()"""

    def impl(data):
        length = len(data)
        if length == 1:
            return _PyUnicode_IsSpace(_get_code_point(data, 0))

        if length == 0:
            return False

        for i in range(length):
            code_point = _get_code_point(data, i)
            if not _PyUnicode_IsSpace(code_point):
                return False

        return True

    return impl


@overload_method(types.UnicodeType, 'istitle')
def unicode_istitle(s):
    """
    Implements UnicodeType.istitle()
    The algorithm is an approximate translation from CPython:
    https://github.com/python/cpython/blob/1d4b6ba19466aba0eb91c4ba01ba509acf18c723/Objects/unicodeobject.c#L11829-L11885 # noqa: E501
    """

    def impl(s):
        cased = False
        previous_is_cased = False
        for char in s:
            if _PyUnicode_IsUppercase(char) or _PyUnicode_IsTitlecase(char):
                if previous_is_cased:
                    return False
                cased = True
                previous_is_cased = True
            elif _PyUnicode_IsLowercase(char):
                if not previous_is_cased:
                    return False
            else:
                previous_is_cased = False

        return cased
    return impl


@overload_method(types.UnicodeType, 'islower')
def unicode_islower(data):
    """
    impl is an approximate translation of:
    https://github.com/python/cpython/blob/201c8f79450628241574fba940e08107178dc3a5/Objects/unicodeobject.c#L11900-L11933    # noqa: E501
    mixed with:
    https://github.com/python/cpython/blob/201c8f79450628241574fba940e08107178dc3a5/Objects/bytes_methods.c#L131-L156    # noqa: E501
    """

    def impl(data):
        length = len(data)
        if length == 1:
            return _PyUnicode_IsLowercase(_get_code_point(data, 0))
        if length == 0:
            return False

        cased = False
        for idx in range(length):
            cp = _get_code_point(data, idx)
            if _PyUnicode_IsUppercase(cp) or _PyUnicode_IsTitlecase(cp):
                return False
            elif not cased and _PyUnicode_IsLowercase(cp):
                cased = True
        return cased
    return impl


# https://github.com/python/cpython/blob/201c8f79450628241574fba940e08107178dc3a5/Objects/unicodeobject.c#L9856-L9883    # noqa: E501
@register_jitable
def _handle_capital_sigma(data, length, idx):
    """This is a translation of the function that handles the capital sigma."""
    c = 0
    j = idx - 1
    while j >= 0:
        c = _get_code_point(data, j)
        if not _PyUnicode_IsCaseIgnorable(c):
            break
        j -= 1
    final_sigma = (j >= 0 and _PyUnicode_IsCased(c))
    if final_sigma:
        j = idx + 1
        while j < length:
            c = _get_code_point(data, j)
            if not _PyUnicode_IsCaseIgnorable(c):
                break
            j += 1
        final_sigma = (j == length or (not _PyUnicode_IsCased(c)))

    return 0x3c2 if final_sigma else 0x3c3


# https://github.com/python/cpython/blob/201c8f79450628241574fba940e08107178dc3a5/Objects/unicodeobject.c#L9885-L9895    # noqa: E501
@register_jitable
def _lower_ucs4(code_point, data, length, idx, mapped):
    """This is a translation of the function that lowers a character."""
    if code_point == 0x3A3:
        mapped[0] = _handle_capital_sigma(data, length, idx)
        return 1
    return _PyUnicode_ToLowerFull(code_point, mapped)


# https://github.com/python/cpython/blob/201c8f79450628241574fba940e08107178dc3a5/Objects/unicodeobject.c#L9996-L10021    # noqa: E501
@register_jitable
def _do_title(data, length, res, maxchars):
    """This is a translation of the function that titles a unicode string."""
    k = 0
    previous_cased = False
    mapped = np.zeros(3, dtype=_Py_UCS4)
    for idx in range(length):
        mapped.fill(0)
        code_point = _get_code_point(data, idx)
        if previous_cased:
            n_res = _lower_ucs4(code_point, data, length, idx, mapped)
        else:
            n_res = _PyUnicode_ToTitleFull(_Py_UCS4(code_point), mapped)
        for m in mapped[:n_res]:
            maxchar, = maxchars
            maxchars[0] = max(maxchar, m)
            _set_code_point(res, k, m)
            k += 1
        previous_cased = _PyUnicode_IsCased(_Py_UCS4(code_point))
    return k


# https://github.com/python/cpython/blob/201c8f79450628241574fba940e08107178dc3a5/Objects/unicodeobject.c#L10023-L10069    # noqa: E501
@overload_method(types.UnicodeType, 'title')
def unicode_title(data):
    """Implements str.title()"""
    # https://docs.python.org/3/library/stdtypes.html#str.title
    def impl(data):
        length = len(data)
        tmp = _empty_string(PY_UNICODE_4BYTE_KIND, 3 * length, data._is_ascii)
        # maxchar should be inside of a list to be pass as argument by reference
        maxchar = 0
        maxchars = [maxchar]
        newlength = _do_title(data, length, tmp, maxchars)
        maxchar, = maxchars
        newkind = _codepoint_to_kind(maxchar)
        res = _empty_string(newkind, newlength, _codepoint_is_ascii(maxchar))
        for i in range(newlength):
            _set_code_point(res, i, _get_code_point(tmp, i))
        return res
    return impl


# https://github.com/python/cpython/blob/201c8f79450628241574fba940e08107178dc3a5/Objects/unicodeobject.c#L9946-L9965    # noqa: E501
@register_jitable
def _do_upper_or_lower(data, length, res, maxchars, lower):
    k = 0
    for idx in range(length):
        mapped = np.zeros(3, dtype=_Py_UCS4)
        code_point = _get_code_point(data, idx)
        if lower:
            n_res = _lower_ucs4(code_point, data, length, idx, mapped)
        else:
            # might be needed if call _do_upper_or_lower in unicode_upper
            n_res = _PyUnicode_ToUpperFull(code_point, mapped)
        for m in mapped[:n_res]:
            maxchars[0] = max(maxchars[0], m)
            _set_code_point(res, k, m)
            k += 1
    return k


@overload_method(types.UnicodeType, 'lower')
def unicode_lower(data):
    """Implements .lower()"""
    def impl(data):
        # main structure is a translation of:
        # https://github.com/python/cpython/blob/201c8f79450628241574fba940e08107178dc3a5/Objects/unicodeobject.c#L12380-L12388    # noqa: E501

        # ASCII fast path
        length = len(data)
        if data._is_ascii:
            # This is an approximate translation of:
            # https://github.com/python/cpython/blob/201c8f79450628241574fba940e08107178dc3a5/Objects/bytes_methods.c#L247-L255    # noqa: E501
            res = _empty_string(data._kind, length, data._is_ascii)
            for idx in range(length):
                code_point = _get_code_point(data, idx)
                _set_code_point(res, idx, _Py_TOLOWER(code_point))
            return res
        else:
            # This is an approximate translation of:
            # https://github.com/python/cpython/blob/201c8f79450628241574fba940e08107178dc3a5/Objects/unicodeobject.c#L10023-L10069    # noqa: E501
            tmp = _empty_string(PY_UNICODE_4BYTE_KIND, 3 * length,
                                data._is_ascii)
            # maxchar is inside of a list to be pass as argument by reference
            maxchars = [0]
            newlength = _do_upper_or_lower(data, length, tmp, maxchars,
                                           lower=True)
            maxchar = maxchars[0]
            newkind = _codepoint_to_kind(maxchar)
            res = _empty_string(newkind, newlength,
                                _codepoint_is_ascii(maxchar))
            for i in range(newlength):
                _set_code_point(res, i, _get_code_point(tmp, i))
            return res

    return impl


@lower_builtin('getiter', types.UnicodeType)
def getiter_unicode(context, builder, sig, args):
    [ty] = sig.args
    [data] = args

    iterobj = context.make_helper(builder, sig.return_type)

    # set the index to zero
    zero = context.get_constant(types.uintp, 0)
    indexptr = cgutils.alloca_once_value(builder, zero)

    iterobj.index = indexptr

    # wire in the unicode type data
    iterobj.data = data

    # incref as needed
    if context.enable_nrt:
        context.nrt.incref(builder, ty, data)

    res = iterobj._getvalue()
    return impl_ret_new_ref(context, builder, sig.return_type, res)


@lower_builtin('iternext', types.UnicodeIteratorType)
# a new ref counted object is put into result._yield so set the new_ref to True!
@iternext_impl(RefType.NEW)
def iternext_unicode(context, builder, sig, args, result):
    [iterty] = sig.args
    [iter] = args

    tyctx = context.typing_context

    # get ref to unicode.__getitem__
    fnty = tyctx.resolve_value_type(operator.getitem)
    getitem_sig = fnty.get_call_type(tyctx, (types.unicode_type, types.uintp),
                                     {})
    getitem_impl = context.get_function(fnty, getitem_sig)

    # get ref to unicode.__len__
    fnty = tyctx.resolve_value_type(len)
    len_sig = fnty.get_call_type(tyctx, (types.unicode_type,), {})
    len_impl = context.get_function(fnty, len_sig)

    # grab unicode iterator struct
    iterobj = context.make_helper(builder, iterty, value=iter)

    # find the length of the string
    strlen = len_impl(builder, (iterobj.data,))

    # find the current index
    index = builder.load(iterobj.index)

    # see if the index is in range
    is_valid = builder.icmp_unsigned('<', index, strlen)
    result.set_valid(is_valid)

    with builder.if_then(is_valid):
        # return value at index
        gotitem = getitem_impl(builder, (iterobj.data, index,))
        result.yield_(gotitem)

        # bump index for next cycle
        nindex = cgutils.increment_index(builder, index)
        builder.store(nindex, iterobj.index)<|MERGE_RESOLUTION|>--- conflicted
+++ resolved
@@ -33,12 +33,8 @@
 from numba.errors import TypingError
 from .unicode_support import (_Py_TOUPPER, _Py_TOLOWER, _Py_UCS4,
                               _PyUnicode_ToUpperFull, _PyUnicode_ToLowerFull,
-<<<<<<< HEAD
                               _PyUnicode_ToTitleFull, _PyUnicode_IsSpace,
-=======
-                              _PyUnicode_ToTitleFull,
                               _PyUnicode_IsXidStart, _PyUnicode_IsXidContinue,
->>>>>>> df350507
                               _PyUnicode_IsCased, _PyUnicode_IsCaseIgnorable,
                               _PyUnicode_IsUppercase, _PyUnicode_IsLowercase,
                               _PyUnicode_IsTitlecase, _Py_ISLOWER, _Py_ISUPPER)
