from collections import namedtuple
import inspect
import re
import numpy as np
import math
from textwrap import dedent
import unittest
import warnings

from numba.tests.support import (TestCase, override_config, needs_subprocess,
                                 ignore_internal_warnings)
from numba import jit, njit
from numba.core import types, utils
from numba.core.datamodel import default_manager
from numba.core.errors import NumbaDebugInfoWarning
import llvmlite.binding as llvm

#NOTE: These tests are potentially sensitive to changes in SSA or lowering
# behaviour and may need updating should changes be made to the corresponding
# algorithms.


class TestDebugInfo(TestCase):
    """
    These tests only checks the compiled assembly for debuginfo.
    """

    def _getasm(self, fn, sig):
        fn.compile(sig)
        return fn.inspect_asm(sig)

    def _check(self, fn, sig, expect):
        asm = self._getasm(fn, sig=sig)
        m = re.search(r"\.section.+debug", asm, re.I)
        got = m is not None
        self.assertEqual(expect, got, msg='debug info not found in:\n%s' % asm)

    def test_no_debuginfo_in_asm(self):
        @jit(nopython=True, debug=False)
        def foo(x):
            return x

        self._check(foo, sig=(types.int32,), expect=False)

    def test_debuginfo_in_asm(self):
        @jit(nopython=True, debug=True)
        def foo(x):
            return x

        self._check(foo, sig=(types.int32,), expect=True)

    def test_environment_override(self):
        with override_config('DEBUGINFO_DEFAULT', 1):
            # Using default value
            @jit(nopython=True)
            def foo(x):
                return x
            self._check(foo, sig=(types.int32,), expect=True)

            # User override default
            @jit(nopython=True, debug=False)
            def bar(x):
                return x
            self._check(bar, sig=(types.int32,), expect=False)

    def test_llvm_inliner_flag_conflict(self):
        # bar will be marked as 'alwaysinline', but when DEBUGINFO_DEFAULT is
        # set functions are marked as 'noinline' this results in a conflict.
        # baz will be marked as 'noinline' as a result of DEBUGINFO_DEFAULT

        @njit(forceinline=True)
        def bar(x):
            return math.sin(x)

        @njit(forceinline=False)
        def baz(x):
            return math.cos(x)

        @njit
        def foo(x):
            a = bar(x)
            b = baz(x)
            return a, b

        # check it compiles
        with override_config('DEBUGINFO_DEFAULT', 1):
            result = foo(np.pi)

        self.assertPreciseEqual(result, foo.py_func(np.pi))

        # check the LLVM IR has bar marked as 'alwaysinline' and baz as noinline
        full_ir = foo.inspect_llvm(foo.signatures[0])
        module = llvm.parse_assembly(full_ir)
        name = foo.overloads[foo.signatures[0]].fndesc.mangled_name
        funcs = [x for x in module.functions if x.name == name]
        self.assertEqual(len(funcs), 1)
        func = funcs[0]

        # find the function calls and save the associated statements
        f_names = []
        for blk in func.blocks:
            for stmt in blk.instructions:
                if stmt.opcode == 'call':
                    # stmt.function.name  This is the function being called
                    f_names.append(str(stmt).strip())

        # Need to check there's two specific things in the calls in the IR
        # 1. a call to the llvm.sin.f64 intrinsic, this is from the inlined bar
        # 2. a call to the baz function, this is from the noinline baz
        found_sin = False
        found_baz = False
        baz_name = baz.overloads[baz.signatures[0]].fndesc.mangled_name
        for x in f_names:
            if not found_sin and re.match('.*llvm.sin.f64.*', x):
                found_sin = True
            if not found_baz and re.match(f'.*{baz_name}.*', x):
                found_baz = True

        self.assertTrue(found_sin)
        self.assertTrue(found_baz)


class TestDebugInfoEmission(TestCase):
    """ Tests that debug info is emitted correctly.
    """

    _NUMBA_OPT_0_ENV = {'NUMBA_OPT': '0'}

    def _get_llvmir(self, fn, sig):
        with override_config('OPT', 0):
            fn.compile(sig)
            return fn.inspect_llvm(sig)

    def _get_metadata(self, fn, sig):
        ll = self._get_llvmir(fn, sig).splitlines()
        meta_re = re.compile(r'![0-9]+ =.*')
        metadata = []
        for line in ll:
            if meta_re.match(line):
                metadata.append(line)
        return metadata

    def _subprocess_test_runner(self, test_name):
        themod = self.__module__
        thecls = type(self).__name__
        self.subprocess_test_runner(test_module=themod,
                                    test_class=thecls,
                                    test_name=test_name,
                                    envvars=self._NUMBA_OPT_0_ENV)

    def _get_metadata_map(self, metadata):
        """Gets the map of DI label to md, e.g.
        '!33' -> '!{!"branch_weights", i32 1, i32 99}'
        """
        metadata_definition_map = dict()
        meta_definition_split = re.compile(r'(![0-9]+) = (.*)')
        for line in metadata:
            matched = meta_definition_split.match(line)
            if matched:
                dbg_val, info = matched.groups()
                metadata_definition_map[dbg_val] = info
        return metadata_definition_map

    def test_DW_LANG(self):

        @njit(debug=True)
        def foo():
            pass

        metadata = self._get_metadata(foo, sig=())
        DICompileUnit = metadata[0]
        self.assertEqual('!0', DICompileUnit[:2])
        self.assertIn('!DICompileUnit(language: DW_LANG_C_plus_plus',
                      DICompileUnit)
        self.assertIn('producer: "clang (Numba)"', DICompileUnit)

    def test_DILocation(self):
        """ Tests that DILocation information is reasonable.
        """
        @njit(debug=True, error_model='numpy')
        def foo(a):
            b = a + 1.23
            c = a * 2.34
            d = b / c
            print(d)
            return d

        # the above produces LLVM like:
        # define function() {
        # entry:
        #   alloca
        #   store 0 to alloca
        #   <arithmetic for doing the operations on b, c, d>
        #   setup for print
        #   branch
        # other_labels:
        # ... <elided>
        # }
        #
        # The following checks that:
        # * the alloca and store have no !dbg
        # * the arithmetic occurs in the order defined and with !dbg
        # * that the !dbg entries are monotonically increasing in value with
        #   source line number

        sig = (types.float64,)
        metadata = self._get_metadata(foo, sig=sig)
        full_ir = self._get_llvmir(foo, sig=sig)

        module = llvm.parse_assembly(full_ir)

        name = foo.overloads[foo.signatures[0]].fndesc.mangled_name
        funcs = [x for x in module.functions if x.name == name]
        self.assertEqual(len(funcs), 1)
        func = funcs[0]
        blocks = [x for x in func.blocks]
        self.assertGreater(len(blocks), 1)
        block = blocks[0]

        # Find non-call instr and check the sequence is as expected
        instrs = [x for x in block.instructions if x.opcode != 'call']
        op_seq = [x.opcode for x in instrs]
        op_expect = ('fadd', 'fmul', 'fdiv')
        self.assertIn(''.join(op_expect), ''.join(op_seq))

        # Parse out metadata from end of each line, check it monotonically
        # ascends with LLVM source line. Also store all the dbg references,
        # these will be checked later.
        line2dbg = set()
        re_dbg_ref = re.compile(r'.*!dbg (![0-9]+).*$')
        found = -1
        for instr in instrs:
            inst_as_str = str(instr)
            matched = re_dbg_ref.match(inst_as_str)
            if not matched:
                # if there's no match, ensure it is one of alloca or store,
                # it's important that the zero init/alloca instructions have
                # no dbg data
                accepted = ('alloca ', 'store ')
                self.assertTrue(any([x in inst_as_str for x in accepted]))
                continue
            groups = matched.groups()
            self.assertEqual(len(groups), 1)
            dbg_val = groups[0]
            int_dbg_val = int(dbg_val[1:])
            if found >= 0:
                self.assertTrue(int_dbg_val >= found)
            found = int_dbg_val
            # some lines will alias dbg info, this is fine, it's only used to
            # make sure that the line numbers are correct WRT python
            line2dbg.add(dbg_val)

        pysrc, pysrc_line_start = inspect.getsourcelines(foo)

        # build a map of dbg reference to DI* information
        metadata_definition_map = self._get_metadata_map(metadata)

        # Pull out metadata entries referred to by the llvm line end !dbg
        # check they match the python source, the +2 is for the @njit decorator
        # and the function definition line.
        offsets = [0,  # b = a + 1
                   1,  # a * 2.34
                   2,  # d = b / c
                   3,  # print(d)
                   ]
        pyln_range = [pysrc_line_start + 2 + x for x in offsets]

        # do the check
        for (k, line_no) in zip(sorted(line2dbg, key=lambda x: int(x[1:])),
                                pyln_range):
            dilocation_info = metadata_definition_map[k]
            self.assertIn(f'line: {line_no}', dilocation_info)

        # Check that variable "a" is declared as on the same line as function
        # definition.
        expr = r'.*!DILocalVariable\(name: "a",.*line: ([0-9]+),.*'
        match_local_var_a = re.compile(expr)
        for entry in metadata_definition_map.values():
            matched = match_local_var_a.match(entry)
            if matched:
                groups = matched.groups()
                self.assertEqual(len(groups), 1)
                dbg_line = int(groups[0])
                # +1 for the decorator on Python 3.8+, `inspect` changed, also
                # recall that Numba's DWARF refers to the "def" line
                defline = pysrc_line_start + (utils.PYVERSION >= (3, 8))
                self.assertEqual(dbg_line, defline)
                break
        else:
            self.fail('Assertion on DILocalVariable not made')

    @needs_subprocess
    def test_DILocation_entry_blk_impl(self):
        """ This tests that the unconditional jump emitted at the tail of
        the entry block has no debug metadata associated with it. In practice,
        if debug metadata is associated with it, it manifests as the
        prologue_end being associated with the end_sequence or similar (due to
        the way code gen works for the entry block)."""

        @njit(debug=True)
        def foo(a):
            return a + 1
        foo(123)

        full_ir = foo.inspect_llvm(foo.signatures[0])
        # The above produces LLVM like:
        #
        # define function() {
        # entry:
        #   alloca
        #   store 0 to alloca
        #   unconditional jump to body:
        #
        # body:
        # ... <elided>
        # }

        module = llvm.parse_assembly(full_ir)
        name = foo.overloads[foo.signatures[0]].fndesc.mangled_name
        funcs = [x for x in module.functions if x.name == name]
        self.assertEqual(len(funcs), 1)
        func = funcs[0]
        blocks = [x for x in func.blocks]
        self.assertEqual(len(blocks), 2)
        entry_block, body_block = blocks

        # Assert that the tail of the entry block is an unconditional jump to
        # the body block and that the jump has no associated debug info.
        entry_instr = [x for x in entry_block.instructions]
        ujmp = entry_instr[-1]
        self.assertEqual(ujmp.opcode, 'br')
        ujmp_operands = [x for x in ujmp.operands]
        self.assertEqual(len(ujmp_operands), 1)
        target_data = ujmp_operands[0]
        target = str(target_data).split(':')[0].strip()
        # check the unconditional jump target is to the body block
        self.assertEqual(target, body_block.name)
        # check the uncondition jump instr itself has no metadata
        self.assertTrue(str(ujmp).endswith(target))

    def test_DILocation_entry_blk(self):
        # Test runner for test_DILocation_entry_blk_impl, needs a subprocess
        # as jitting literally anything at any point in the lifetime of the
        # process ends up with a codegen at opt 3. This is not amenable to this
        # test!
        # This test relies on the CFG not being simplified as it checks the jump
        # from the entry block to the first basic block. Force OPT as 0, if set
        # via the env var the targetmachine and various pass managers all end up
        # at OPT 0 and the IR is minimally transformed prior to lowering to ELF.
        self._subprocess_test_runner('test_DILocation_entry_blk_impl')

    @needs_subprocess
    def test_DILocation_decref_impl(self):
        """ This tests that decref's generated from `ir.Del`s as variables go
        out of scope do not have debuginfo associated with them (the location of
        `ir.Del` is an implementation detail).
        """

        @njit(debug=True)
        def sink(*x):
            pass

        # This function has many decrefs!
        @njit(debug=True)
        def foo(a):
            x = (a, a)
            if a[0] == 0:
                sink(x)
                return 12
            z = x[0][0]
            return z

        sig = (types.float64[::1],)
        full_ir = self._get_llvmir(foo, sig=sig)

        # make sure decref lines end with `meminfo.<number>)` without !dbg info.
        count = 0
        for line in full_ir.splitlines():
            line_stripped = line.strip()
            if line_stripped.startswith('call void @NRT_decref'):
                self.assertRegex(line, r'.*meminfo\.[0-9]+\)$')
                count += 1
        self.assertGreater(count, 0) # make sure there were some decrefs!

    def test_DILocation_decref(self):
        # Test runner for test_DILocation_decref_impl, needs a subprocess
        # with opt=0 to preserve decrefs.
        self._subprocess_test_runner('test_DILocation_decref_impl')

    def test_DILocation_undefined(self):
        """ Tests that DILocation information for undefined vars is associated
        with the line of the function definition (so it ends up in the prologue)
        """
        @njit(debug=True)
        def foo(n):
            if n:
                if n > 0:
                    c = 0
                return c
            else:
                # variable c is not defined in this branch
                c += 1
                return c

        sig = (types.intp,)
        metadata = self._get_metadata(foo, sig=sig)
        pysrc, pysrc_line_start = inspect.getsourcelines(foo)
        # Looks for versions of variable "c" and captures the line number
        expr = r'.*!DILocalVariable\(name: "c\$?[0-9]?",.*line: ([0-9]+),.*'
        matcher = re.compile(expr)
        associated_lines = set()
        for md in metadata:
            match = matcher.match(md)
            if match:
                groups = match.groups()
                self.assertEqual(len(groups), 1)
                associated_lines.add(int(groups[0]))
        # 3 versions of 'c': `c = 0`, `return c`, `c+=1`
        self.assertEqual(len(associated_lines), 3)
        self.assertIn(pysrc_line_start, associated_lines)

    def test_DILocation_versioned_variables(self):
        """ Tests that DILocation information for versions of variables matches
        up to their definition site."""
        # Note: there's still something wrong in the DI/SSA naming, the ret c is
        # associated with the logically first definition.

        @njit(debug=True)
        def foo(n):
            if n:
                c = 5
            else:
                c = 1
            # prevents inline of return on py310
            py310_defeat1 = 1  # noqa
            py310_defeat2 = 2  # noqa
            py310_defeat3 = 3  # noqa
            py310_defeat4 = 4  # noqa
            return c

        sig = (types.intp,)
        metadata = self._get_metadata(foo, sig=sig)
        pysrc, pysrc_line_start = inspect.getsourcelines(foo)

        # Looks for SSA versioned names i.e. <basename>$<version id> of the
        # variable 'c' and captures the line
        expr = r'.*!DILocalVariable\(name: "c\$[0-9]?",.*line: ([0-9]+),.*'
        matcher = re.compile(expr)
        associated_lines = set()
        for md in metadata:
            match = matcher.match(md)
            if match:
                groups = match.groups()
                self.assertEqual(len(groups), 1)
                associated_lines.add(int(groups[0]))
        self.assertEqual(len(associated_lines), 2) # 2 SSA versioned names 'c'

        # Now find the `c = ` lines in the python source
        py_lines = set()
        for ix, pyln in enumerate(pysrc):
            if 'c = ' in pyln:
                py_lines.add(ix + pysrc_line_start)
        self.assertEqual(len(py_lines), 2) # 2 assignments to c

        # check that the DILocation from the DI for `c` matches the python src
        self.assertEqual(associated_lines, py_lines)

    def test_numeric_scalars(self):
        """ Tests that dwarf info is correctly emitted for numeric scalars."""

        DI = namedtuple('DI', 'name bits encoding')

        type_infos = {np.float32: DI("float32", 32, "DW_ATE_float"),
                      np.float64: DI("float64", 64, "DW_ATE_float"),
                      np.int8: DI("int8", 8, "DW_ATE_signed"),
                      np.int16: DI("int16", 16, "DW_ATE_signed"),
                      np.int32: DI("int32", 32, "DW_ATE_signed"),
                      np.int64: DI("int64", 64, "DW_ATE_signed"),
                      np.uint8: DI("uint8", 8, "DW_ATE_unsigned"),
                      np.uint16: DI("uint16", 16, "DW_ATE_unsigned"),
                      np.uint32: DI("uint32", 32, "DW_ATE_unsigned"),
                      np.uint64: DI("uint64", 64, "DW_ATE_unsigned"),
                      np.complex64: DI("complex64", 64,
                                       "DW_TAG_structure_type"),
                      np.complex128: DI("complex128", 128,
                                        "DW_TAG_structure_type"),}

        for ty, dwarf_info in type_infos.items():

            @njit(debug=True)
            def foo():
                a = ty(10)
                return a

            metadata = self._get_metadata(foo, sig=())
            metadata_definition_map = self._get_metadata_map(metadata)

            for k, v in metadata_definition_map.items():
                if 'DILocalVariable(name: "a"' in v:
                    lvar = metadata_definition_map[k]
                    break
            else:
                assert 0, "missing DILocalVariable 'a'"

            type_marker = re.match('.*type: (![0-9]+).*', lvar).groups()[0]
            type_decl = metadata_definition_map[type_marker]

            if 'DW_ATE' in dwarf_info.encoding:
                expected = (f'!DIBasicType(name: "{dwarf_info.name}", '
                            f'size: {dwarf_info.bits}, '
                            f'encoding: {dwarf_info.encoding})')
                self.assertEqual(type_decl, expected)
            else: # numerical complex type
                # Don't match the whole string, just the known parts
                raw_flt = 'float' if dwarf_info.bits == 64 else 'double'
                expected = (f'distinct !DICompositeType('
                            f'tag: {dwarf_info.encoding}, '
                            f'name: "{dwarf_info.name} '
                            f'({{{raw_flt}, {raw_flt}}})", '
                            f'size: {dwarf_info.bits}')
                self.assertIn(expected, type_decl)

    def test_arrays(self):

        @njit(debug=True)
        def foo():
            a = np.ones((2, 3), dtype=np.float64)
            return a

        metadata = self._get_metadata(foo, sig=())
        metadata_definition_map = self._get_metadata_map(metadata)

        for k, v in metadata_definition_map.items():
            if 'DILocalVariable(name: "a"' in v:
                lvar = metadata_definition_map[k]
                break
        else:
            assert 0, "missing DILocalVariable 'a'"

        type_marker = re.match('.*type: (![0-9]+).*', lvar).groups()[0]
        type_decl = metadata_definition_map[type_marker]

        # check type
        self.assertIn("!DICompositeType(tag: DW_TAG_structure_type", type_decl)
        # check name encoding
        self.assertIn(f'name: "{str(types.float64[:, ::1])}', type_decl)

        # pop out the "elements" of the composite type
        match_elements = re.compile(r'.*elements: (![0-9]+),.*')
        elem_matches = match_elements.match(type_decl).groups()
        self.assertEqual(len(elem_matches), 1)
        elem_match = elem_matches[0]
        # The match should be something like, it's the elements from an array
        # data model.
        # !{!35, !36, !37, !39, !40, !43, !45}'
        struct_markers = metadata_definition_map[elem_match]
        struct_pattern = '!{' + '(![0-9]+), ' * 6 + '(![0-9]+)}'
        match_struct = re.compile(struct_pattern)
        struct_member_matches = match_struct.match(struct_markers).groups()
        self.assertIsNotNone(struct_member_matches is not None)
        data_model = default_manager.lookup(types.float64[:, ::1])
        self.assertEqual(len(struct_member_matches), len(data_model._fields))

        ptr_size = types.intp.bitwidth
        ptr_re = (r'!DIDerivedType\(tag: DW_TAG_pointer_type, '
                  rf'baseType: ![0-9]+, size: {ptr_size}\)')
        int_re = (rf'!DIBasicType\(name: "int{ptr_size}", size: {ptr_size}, '
                  r'encoding: DW_ATE_signed\)')
        utuple_re = (r'!DICompositeType\(tag: DW_TAG_array_type, '
                     rf'name: "UniTuple\(int{ptr_size} x 2\) '
                     rf'\(\[2 x i{ptr_size}\]\)", baseType: ![0-9]+, '
                     rf'size: {2 * ptr_size}, elements: ![0-9]+, '
                     rf'identifier: "\[2 x i{ptr_size}\]"\)')
        expected = {'meminfo': ptr_re,
                    'parent': ptr_re,
                    'nitems': int_re,
                    'itemsize': int_re,
                    'data': ptr_re,
                    'shape': utuple_re,
                    'strides': utuple_re}

        # look for `baseType: <>` for the type
        base_type_pattern = r'!DIDerivedType\(.*, baseType: (![0-9]+),.*'
        base_type_matcher = re.compile(base_type_pattern)

        for ix, field in enumerate(data_model._fields):
            derived_type = metadata_definition_map[struct_member_matches[ix]]
            self.assertIn("DIDerivedType", derived_type)
            self.assertIn(f'name: "{field}"', derived_type)
            base_type_match = base_type_matcher.match(derived_type)
            base_type_matches = base_type_match.groups()
            self.assertEqual(len(base_type_matches), 1)
            base_type_marker = base_type_matches[0]
            data_type = metadata_definition_map[base_type_marker]
            self.assertRegex(data_type, expected[field])

<<<<<<< HEAD
    def test_missing_source(self):
        strsrc = """
        def foo():
            return 1
        """
        l = dict()
        exec(dedent(strsrc), {}, l)
        foo = njit(debug=True)(l['foo'])

        with warnings.catch_warnings(record=True) as w:
            warnings.simplefilter('always', NumbaDebugInfoWarning)
            ignore_internal_warnings()
            foo()

        self.assertEqual(len(w), 1)
        found = w[0]
        self.assertEqual(found.category, NumbaDebugInfoWarning)
        msg = str(found.message)
        # make sure the warning contains the right message
        self.assertIn('Could not find source for function', msg)
        # and refers to the offending function
        self.assertIn(str(foo.py_func), msg)

    def test_unparsable_indented_source(self):

        @njit(debug=True)
        def foo():
# NOTE: THIS COMMENT MUST START AT COLUMN 0 FOR THIS SAMPLE CODE TO BE VALID # noqa: E115, E501
            return 1

        with warnings.catch_warnings(record=True) as w:
            warnings.simplefilter('always', NumbaDebugInfoWarning)
            ignore_internal_warnings()
            foo()

        self.assertEqual(len(w), 1)
        found = w[0]
        self.assertEqual(found.category, NumbaDebugInfoWarning)
        msg = str(found.message)
        # make sure the warning contains the right message
        self.assertIn('Could not parse the source for function', msg)
        # and refers to the offending function
        self.assertIn(str(foo.py_func), msg)
=======
    def test_omitted_arg(self):
        # See issue 7726
        @njit(debug=True)
        def foo(missing=None):
            pass

        # check that it will actually compile (verifies DI emission is ok)
        with override_config('DEBUGINFO_DEFAULT', 1):
            foo()

        metadata = self._get_metadata(foo, sig=(types.Omitted(None),))
        metadata_definition_map = self._get_metadata_map(metadata)

        # Find DISubroutineType
        tmp_disubr = []
        for md in metadata:
            if "DISubroutineType" in md:
                tmp_disubr.append(md)
        self.assertEqual(len(tmp_disubr), 1)
        disubr = tmp_disubr.pop()

        disubr_matched = re.match(r'.*!DISubroutineType\(types: ([!0-9]+)\)$',
                                  disubr)
        self.assertIsNotNone(disubr_matched)
        disubr_groups = disubr_matched.groups()
        self.assertEqual(len(disubr_groups), 1)
        disubr_meta = disubr_groups[0]

        # Find the types in the DISubroutineType arg list
        disubr_types = metadata_definition_map[disubr_meta]
        disubr_types_matched = re.match(r'!{(.*)}', disubr_types)
        self.assertIsNotNone(disubr_matched)
        disubr_types_groups = disubr_types_matched.groups()
        self.assertEqual(len(disubr_types_groups), 1)

        # fetch out and assert the last argument type, should be void *
        md_fn_arg = [x.strip() for x in disubr_types_groups[0].split(',')][-1]
        arg_ty = metadata_definition_map[md_fn_arg]
        expected_arg_ty = (r'^.*!DICompositeType\(tag: DW_TAG_structure_type, '
                           r'name: "Anonymous struct \({}\)", elements: '
                           r'(![0-9]+), identifier: "{}"\)')
        self.assertRegex(arg_ty, expected_arg_ty)
        md_base_ty = re.match(expected_arg_ty, arg_ty).groups()[0]
        base_ty = metadata_definition_map[md_base_ty]
        # expect ir.LiteralStructType([])
        self.assertEqual(base_ty, ('!{}'))
>>>>>>> 223dcea7


if __name__ == '__main__':
    unittest.main()<|MERGE_RESOLUTION|>--- conflicted
+++ resolved
@@ -594,51 +594,6 @@
             data_type = metadata_definition_map[base_type_marker]
             self.assertRegex(data_type, expected[field])
 
-<<<<<<< HEAD
-    def test_missing_source(self):
-        strsrc = """
-        def foo():
-            return 1
-        """
-        l = dict()
-        exec(dedent(strsrc), {}, l)
-        foo = njit(debug=True)(l['foo'])
-
-        with warnings.catch_warnings(record=True) as w:
-            warnings.simplefilter('always', NumbaDebugInfoWarning)
-            ignore_internal_warnings()
-            foo()
-
-        self.assertEqual(len(w), 1)
-        found = w[0]
-        self.assertEqual(found.category, NumbaDebugInfoWarning)
-        msg = str(found.message)
-        # make sure the warning contains the right message
-        self.assertIn('Could not find source for function', msg)
-        # and refers to the offending function
-        self.assertIn(str(foo.py_func), msg)
-
-    def test_unparsable_indented_source(self):
-
-        @njit(debug=True)
-        def foo():
-# NOTE: THIS COMMENT MUST START AT COLUMN 0 FOR THIS SAMPLE CODE TO BE VALID # noqa: E115, E501
-            return 1
-
-        with warnings.catch_warnings(record=True) as w:
-            warnings.simplefilter('always', NumbaDebugInfoWarning)
-            ignore_internal_warnings()
-            foo()
-
-        self.assertEqual(len(w), 1)
-        found = w[0]
-        self.assertEqual(found.category, NumbaDebugInfoWarning)
-        msg = str(found.message)
-        # make sure the warning contains the right message
-        self.assertIn('Could not parse the source for function', msg)
-        # and refers to the offending function
-        self.assertIn(str(foo.py_func), msg)
-=======
     def test_omitted_arg(self):
         # See issue 7726
         @njit(debug=True)
@@ -685,7 +640,50 @@
         base_ty = metadata_definition_map[md_base_ty]
         # expect ir.LiteralStructType([])
         self.assertEqual(base_ty, ('!{}'))
->>>>>>> 223dcea7
+
+    def test_missing_source(self):
+        strsrc = """
+        def foo():
+            return 1
+        """
+        l = dict()
+        exec(dedent(strsrc), {}, l)
+        foo = njit(debug=True)(l['foo'])
+
+        with warnings.catch_warnings(record=True) as w:
+            warnings.simplefilter('always', NumbaDebugInfoWarning)
+            ignore_internal_warnings()
+            foo()
+
+        self.assertEqual(len(w), 1)
+        found = w[0]
+        self.assertEqual(found.category, NumbaDebugInfoWarning)
+        msg = str(found.message)
+        # make sure the warning contains the right message
+        self.assertIn('Could not find source for function', msg)
+        # and refers to the offending function
+        self.assertIn(str(foo.py_func), msg)
+
+    def test_unparsable_indented_source(self):
+
+        @njit(debug=True)
+        def foo():
+# NOTE: THIS COMMENT MUST START AT COLUMN 0 FOR THIS SAMPLE CODE TO BE VALID # noqa: E115, E501
+            return 1
+
+        with warnings.catch_warnings(record=True) as w:
+            warnings.simplefilter('always', NumbaDebugInfoWarning)
+            ignore_internal_warnings()
+            foo()
+
+        self.assertEqual(len(w), 1)
+        found = w[0]
+        self.assertEqual(found.category, NumbaDebugInfoWarning)
+        msg = str(found.message)
+        # make sure the warning contains the right message
+        self.assertIn('Could not parse the source for function', msg)
+        # and refers to the offending function
+        self.assertIn(str(foo.py_func), msg)
 
 
 if __name__ == '__main__':
