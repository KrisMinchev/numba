from __future__ import print_function

import itertools
<<<<<<< HEAD
import warnings

import numpy as np

=======

import numpy as np

import numba.unittest_support as unittest
>>>>>>> 5296f081
from numba.compiler import compile_isolated, Flags
from numba import types, typeinfer
from numba.config import PYVERSION
from .support import TestCase
from numba.tests.true_div_usecase import truediv_usecase
<<<<<<< HEAD
import numba.unittest_support as unittest
=======
>>>>>>> 5296f081

Noflags = Flags()

enable_pyobj_flags = Flags()
enable_pyobj_flags.set("enable_pyobject")


def add_usecase(x, y):
    return x + y

def sub_usecase(x, y):
    return x - y

def mul_usecase(x, y):
    return x * y

def div_usecase(x, y):
    return x / y

def floordiv_usecase(x, y):
    return x / y

def mod_usecase(x, y):
    return x % y

def pow_usecase(x, y):
    return x ** y

def bitshift_left_usecase(x, y):
    return x << y

def bitshift_right_usecase(x, y):
    return x >> y

def bitwise_and_usecase(x, y):
    return x & y

def bitwise_or_usecase(x, y):
    return x | y

def bitwise_xor_usecase(x, y):
    return x ^ y

def bitwise_not_usecase(x, y):
    return ~x

def not_usecase(x):
    return not(x)

def negate_usecase(x):
    return -x

def unary_positive_usecase(x):
    return +x

<<<<<<< HEAD
def lt_usecase(x, y):
    return x < y

def le_usecase(x, y):
    return x <= y

def gt_usecase(x, y):
    return x > y

def ge_usecase(x, y):
    return x >= y

def eq_usecase(x, y):
    return x == y

def ne_usecase(x, y):
    return x != y


class TestOperators(unittest.TestCase):
=======
class TestOperators(TestCase):
>>>>>>> 5296f081

    def run_test_ints(self, pyfunc, x_operands, y_operands, types_list,
                      flags=enable_pyobj_flags):
        for arg_types in types_list:
            cr = compile_isolated(pyfunc, arg_types, flags=flags)
            cfunc = cr.entry_point

            for x, y in itertools.product(x_operands, y_operands):
                self.assertTrue(np.all(pyfunc(x, y) == cfunc(x, y)))

    def run_test_floats(self, pyfunc, x_operands, y_operands, types_list,
                        flags=enable_pyobj_flags):
        for arg_types in types_list:
            cr = compile_isolated(pyfunc, arg_types, flags=flags)
            cfunc = cr.entry_point
            for x, y in itertools.product(x_operands, y_operands):
                self.assertTrue(np.allclose(pyfunc(x, y), cfunc(x, y)))

    def coerce_operand(self, op, numba_type):
        if hasattr(op, "dtype"):
            return numba_type.cast_python_value(op)
        elif numba_type in types.unsigned_domain:
            return abs(int(op.real))
        elif numba_type in types.integer_domain:
            return int(op.real)
        elif numba_type in types.real_domain:
            return float(op.real)
        else:
            return op

    def run_test_scalar_compare(self, pyfunc, flags=enable_pyobj_flags,
                                ordered=True):
        ops = self.compare_scalar_operands
        types_list = self.compare_types
        if not ordered:
            types_list = types_list + self.compare_unordered_types
        for typ in types_list:
            cr = compile_isolated(pyfunc, (typ, typ), flags=flags)
            cfunc = cr.entry_point
            for x, y in itertools.product(ops, ops):
                x = self.coerce_operand(x, typ)
                y = self.coerce_operand(y, typ)
                expected = pyfunc(x, y)
                got = cfunc(x, y)
                # Scalar ops => scalar result
                self.assertIs(type(got), type(expected))
                self.assertEqual(got, expected,
                                 "mismatch with %r (%r, %r)"
                                 % (typ, x, y))

    def run_test_array_compare(self, pyfunc, flags=enable_pyobj_flags,
                               ordered=True):
        ops = np.array(self.compare_scalar_operands)
        types_list = self.compare_types
        if not ordered:
            types_list = types_list + self.compare_unordered_types
        for typ in types_list:
            array_type = types.Array(typ, 1, 'C')
            cr = compile_isolated(pyfunc, (array_type, array_type),
                                  flags=flags)
            cfunc = cr.entry_point
            with warnings.catch_warnings():
                warnings.simplefilter('ignore', np.ComplexWarning)
                arr = typ.cast_python_value(ops)
            for i in range(len(arr)):
                x = arr
                y = np.concatenate((arr[i:], arr[:i]))
                expected = pyfunc(x, y)
                got = cfunc(x, y)
                # Array ops => array result
                self.assertEqual(got.dtype, expected.dtype)
                self.assertTrue(np.all(got == expected),
                                "mismatch with %r (%r, %r): %r != %r"
                                % (typ, x, y, got, expected))

    compare_scalar_operands = [-0.5, -1.0 + 1j, -1.0 + 2j, -0.5 + 1j, 1.5]
    compare_types = [types.int32, types.int64,
                     types.uint32, types.uint64,
                     types.float32, types.float64]
    compare_unordered_types = [types.complex64, types.complex128]

    def test_lt_scalar(self, flags=enable_pyobj_flags):
        self.run_test_scalar_compare(lt_usecase, flags)

    def test_lt_scalar_npm(self):
        self.test_lt_scalar(flags=Noflags)

    def test_le_scalar(self, flags=enable_pyobj_flags):
        self.run_test_scalar_compare(le_usecase, flags)

    def test_le_scalar_npm(self):
        self.test_le_scalar(flags=Noflags)

    def test_gt_scalar(self, flags=enable_pyobj_flags):
        self.run_test_scalar_compare(gt_usecase, flags)

    def test_gt_scalar_npm(self):
        self.test_gt_scalar(flags=Noflags)

    def test_ge_scalar(self, flags=enable_pyobj_flags):
        self.run_test_scalar_compare(ge_usecase, flags)

    def test_ge_scalar_npm(self):
        self.test_ge_scalar(flags=Noflags)

    def test_eq_scalar(self, flags=enable_pyobj_flags):
        self.run_test_scalar_compare(eq_usecase, flags, ordered=False)

    def test_eq_scalar_npm(self):
        self.test_eq_scalar(flags=Noflags)

    def test_ne_scalar(self, flags=enable_pyobj_flags):
        self.run_test_scalar_compare(ne_usecase, flags, ordered=False)

    def test_ne_scalar_npm(self):
        self.test_ne_scalar(flags=Noflags)

    def test_eq_array(self, flags=enable_pyobj_flags):
        self.run_test_array_compare(eq_usecase, flags, ordered=False)

    @unittest.expectedFailure
    def test_eq_array_npm(self):
        self.test_eq_array(flags=Noflags)

    def test_ne_array(self, flags=enable_pyobj_flags):
        self.run_test_array_compare(ne_usecase, flags, ordered=False)

    @unittest.expectedFailure
    def test_ne_array_npm(self):
        self.test_ne_array(flags=Noflags)

    def test_lt_array(self, flags=enable_pyobj_flags):
        self.run_test_array_compare(lt_usecase, flags)

    @unittest.expectedFailure
    def test_lt_array_npm(self):
        self.test_lt_array(flags=Noflags)

    def test_le_array(self, flags=enable_pyobj_flags):
        self.run_test_array_compare(le_usecase, flags)

    @unittest.expectedFailure
    def test_le_array_npm(self):
        self.test_le_array(flags=Noflags)

    def test_gt_array(self, flags=enable_pyobj_flags):
        self.run_test_array_compare(gt_usecase, flags)

    @unittest.expectedFailure
    def test_gt_array_npm(self):
        self.test_gt_array(flags=Noflags)

    def test_ge_array(self, flags=enable_pyobj_flags):
        self.run_test_array_compare(ge_usecase, flags)

    @unittest.expectedFailure
    def test_ge_array_npm(self):
        self.test_ge_array(flags=Noflags)

    def test_add_ints(self, flags=enable_pyobj_flags):

        pyfunc = add_usecase

        x_operands = [-1, 0, 1]
        y_operands = [-1, 0, 1]

        types_list = [(types.int32, types.int32),
                      (types.int64, types.int64)]

        self.run_test_ints(pyfunc, x_operands, y_operands, types_list,
                           flags=flags)

        x_operands = [0, 1]
        y_operands = [0, 1]

        types_list = [(types.byte, types.byte),
                      (types.uint32, types.uint32),
                      (types.uint64, types.uint64)]

        self.run_test_ints(pyfunc, x_operands, y_operands, types_list,
                           flags=flags)

    def test_add_ints_array(self, flags=enable_pyobj_flags):

        pyfunc = add_usecase

        array = np.arange(-10, 10, dtype=np.int32)

        x_operands = [array]
        y_operands = [array]

        arraytype = types.Array(types.int32, 1, 'C')
        types_list = [(arraytype, arraytype)]

        self.run_test_ints(pyfunc, x_operands, y_operands, types_list,
                           flags=flags)
        
    def test_add_ints_npm(self):
        self.test_add_ints(flags=Noflags)

    def test_add_ints_array_npm(self):
        with self.assertTypingError():
            self.test_add_ints_array(flags=Noflags)

    def test_add_floats(self, flags=enable_pyobj_flags):

        pyfunc = add_usecase

        x_operands = [-1.1, 0.0, 1.1]
        y_operands = [-1.1, 0.0, 1.1]

        types_list = [(types.float32, types.float32),
                      (types.float64, types.float64)]

        self.run_test_floats(pyfunc, x_operands, y_operands, types_list,
                             flags=flags)

    def test_add_floats_array(self, flags=enable_pyobj_flags):
        pyfunc = add_usecase
        array = np.arange(-1, 1, 0.1, dtype=np.float32)

        x_operands = [array]
        y_operands = [array]

        arraytype = types.Array(types.float32, 1, 'C')
        types_list = [(arraytype, arraytype)]

        self.run_test_ints(pyfunc, x_operands, y_operands, types_list,
                           flags=flags)

    def test_add_floats_npm(self):
        self.test_add_floats(flags=Noflags)


    def test_add_floats_array_npm(self):
        with self.assertTypingError():
            self.test_add_floats_array(flags=Noflags)

    def test_sub_ints(self, flags=enable_pyobj_flags):

        pyfunc = sub_usecase

        x_operands = [-1, 0, 1]
        y_operands = [-1, 0, 1]

        types_list = [(types.int32, types.int32),
                      (types.int64, types.int64)]

        self.run_test_ints(pyfunc, x_operands, y_operands, types_list,
                           flags=flags)

        # Unsigned version will overflow and wraparound
        x_operands = [1, 2]
        y_operands = [0, 1]

        types_list = [(types.byte, types.byte),
                      (types.uint32, types.uint32),
                      (types.uint64, types.uint64)]

        self.run_test_ints(pyfunc, x_operands, y_operands, types_list,
                           flags=flags)

    def test_sub_ints_array(self, flags=enable_pyobj_flags):

        pyfunc = sub_usecase

        array = np.arange(-10, 10, dtype=np.int32)

        x_operands = [array]
        y_operands = [array]

        arraytype = types.Array(types.int32, 1, 'C')
        types_list = [(arraytype, arraytype)]

        self.run_test_ints(pyfunc, x_operands, y_operands, types_list,
                           flags=flags)

    def test_sub_ints_npm(self):
        self.test_sub_ints(flags=Noflags)

    def test_sub_ints_array_npm(self):
        with self.assertTypingError():
            self.test_sub_ints_array(flags=Noflags)

    def test_sub_floats(self, flags=enable_pyobj_flags):

        pyfunc = sub_usecase

        x_operands = [-1.1, 0.0, 1.1]
        y_operands = [-1.1, 0.0, 1.1]

        types_list = [(types.float32, types.float32),
                      (types.float64, types.float64)]

        self.run_test_floats(pyfunc, x_operands, y_operands, types_list,
                             flags=flags)

    def test_sub_floats_array(self, flags=enable_pyobj_flags):

        pyfunc = sub_usecase

        array = np.arange(-1, 1, 0.1, dtype=np.float32)

        x_operands = [array]
        y_operands = [array]

        arraytype = types.Array(types.float32, 1, 'C')
        types_list = [(arraytype, arraytype)]

        self.run_test_ints(pyfunc, x_operands, y_operands, types_list,
                           flags=flags)

    def test_sub_floats_npm(self):
        self.test_sub_floats(flags=Noflags)

    def test_sub_floats_array_npm(self):
        with self.assertTypingError():
            self.test_sub_floats_array(flags=Noflags)

    def test_mul_ints(self, flags=enable_pyobj_flags):

        pyfunc = mul_usecase

        x_operands = [-1, 0, 1]
        y_operands = [-1, 0, 1]

        types_list = [(types.int32, types.int32),
                      (types.int64, types.int64)]

        self.run_test_ints(pyfunc, x_operands, y_operands, types_list,
                           flags=flags)

        x_operands = [0, 1]
        y_operands = [0, 1]

        types_list = [(types.byte, types.byte),
                      (types.uint32, types.uint32),
                      (types.uint64, types.uint64)]

        self.run_test_ints(pyfunc, x_operands, y_operands, types_list,
                           flags=flags)

    def test_mul_ints_array(self, flags=enable_pyobj_flags):

        pyfunc = mul_usecase

        array = np.arange(-10, 10, dtype=np.int32)

        x_operands = [array]
        y_operands = [array]

        arraytype = types.Array(types.int32, 1, 'C')
        types_list = [(arraytype, arraytype)]

        self.run_test_ints(pyfunc, x_operands, y_operands, types_list,
                           flags=flags)

    def test_mul_ints_npm(self):
        self.test_mul_ints(flags=Noflags)

    def test_mul_ints_array_npm(self):
        with self.assertTypingError():
            self.test_mul_ints_array(flags=Noflags)

    def test_mul_floats(self, flags=enable_pyobj_flags):

        pyfunc = mul_usecase

        x_operands = [-111.111, 0.0, 111.111]
        y_operands = [-111.111, 0.0, 111.111]

        types_list = [(types.float32, types.float32),
                      (types.float64, types.float64)]

        self.run_test_floats(pyfunc, x_operands, y_operands, types_list,
                             flags=flags)

    def test_mul_floats_array(self, flags=enable_pyobj_flags):

        pyfunc = mul_usecase
        array = np.arange(-1, 1, 0.1, dtype=np.float32)

        x_operands = [array]
        y_operands = [array]

        arraytype = types.Array(types.float32, 1, 'C')
        types_list = [(arraytype, arraytype)]

        self.run_test_ints(pyfunc, x_operands, y_operands, types_list,
                           flags=flags)

    def test_mul_floats_npm(self):
        self.test_mul_floats(flags=Noflags)

    def test_mul_floats_array_npm(self):
        with self.assertTypingError():
            self.test_mul_floats_array(flags=Noflags)

    def test_div_ints(self, flags=enable_pyobj_flags):
        if PYVERSION >= (3, 0):
            # Due to true division returning float
            tester = self.run_test_floats
        else:
            tester = self.run_test_ints

        pyfunc = div_usecase

        x_operands = [-1, 0, 1, 2, 3]
        y_operands = [-3, -2, -1, 1]

        types_list = [(types.int32, types.int32),
                      (types.int64, types.int64)]

        tester(pyfunc, x_operands, y_operands, types_list, flags=flags)

        x_operands = [0, 1, 2, 3]
        y_operands = [1, 2, 3]

        types_list = [(types.byte, types.byte),
                      (types.uint32, types.uint32),
                      (types.uint64, types.uint64)]

        tester(pyfunc, x_operands, y_operands, types_list, flags=flags)

    def test_div_ints_array(self, flags=enable_pyobj_flags):
        pyfunc = div_usecase
        array = np.array([-10, -9, -2, -1, 1, 2, 9, 10], dtype=np.int32)

        x_operands = [array]
        y_operands = [array]

        arraytype = types.Array(types.int32, 1, 'C')
        types_list = [(arraytype, arraytype)]

        self.run_test_ints(pyfunc, x_operands, y_operands, types_list,
                           flags=flags)

    def test_div_ints_npm(self):
        self.test_div_ints(flags=Noflags)

    def test_div_ints_array_npm(self):
        with self.assertTypingError():
            self.test_div_ints_array(flags=Noflags)

    def test_div_floats(self, flags=enable_pyobj_flags):

        pyfunc = div_usecase

        x_operands = [-111.111, 0.0, 2.2]
        y_operands = [-2.2, 1.0, 111.111]

        types_list = [(types.float32, types.float32),
                      (types.float64, types.float64)]

        self.run_test_floats(pyfunc, x_operands, y_operands, types_list,
                             flags=flags)

    def test_div_floats_array(self, flags=enable_pyobj_flags):

        pyfunc = div_usecase

        array = np.concatenate((np.arange(0.1, 1.1, 0.1, dtype=np.float32),
                               np.arange(-1.0, 0.0, 0.1, dtype=np.float32)))

        x_operands = [array]
        y_operands = [array]

        arraytype = types.Array(types.float32, 1, 'C')
        types_list = [(arraytype, arraytype)]

        self.run_test_floats(pyfunc, x_operands, y_operands, types_list,
                           flags=flags)

    def test_div_floats_npm(self):
        self.test_div_floats(flags=Noflags)

    def test_div_floats_array_npm(self):
        with self.assertTypingError():
            self.test_div_floats_array(flags=Noflags)

    def test_truediv_ints(self, flags=enable_pyobj_flags):
        pyfunc = truediv_usecase

        x_operands = [0, 1, 2, 3]
        y_operands = [1, 1, 2, 3]

        types_list = [(types.uint32, types.uint32),
                      (types.uint64, types.uint64),
                      (types.int32, types.int32),
                      (types.int64, types.int64)]

        self.run_test_floats(pyfunc, x_operands, y_operands, types_list,
                             flags=flags)

    def test_truediv_ints_npm(self):
        self.test_truediv_ints(flags=Noflags)

    def test_truediv_floats(self, flags=enable_pyobj_flags):
        pyfunc = truediv_usecase

        x_operands = [-111.111, 0.0, 2.2]
        y_operands = [-2.2, 1.0, 111.111]

        types_list = [(types.float32, types.float32),
                      (types.float64, types.float64)]

        self.run_test_floats(pyfunc, x_operands, y_operands, types_list,
                             flags=flags)

    def test_truediv_floats_npm(self):
        self.test_truediv_floats(flags=Noflags)

    def test_floordiv_floats(self, flags=enable_pyobj_flags):
        pyfunc = floordiv_usecase

        x_operands = [-111.111, 0.0, 2.2]
        y_operands = [-2.2, 1.0, 111.111]

        types_list = [(types.float32, types.float32),
                      (types.float64, types.float64)]

        self.run_test_floats(pyfunc, x_operands, y_operands, types_list,
                             flags=flags)

    def test_floordiv_floats_npm(self):
        self.test_floordiv_floats(flags=Noflags)

    def test_mod_ints(self, flags=enable_pyobj_flags):

        pyfunc = mod_usecase

        x_operands = [-1, 0, 1, 2, 3]
        y_operands = [-3, -2, -1, 1]

        types_list = [(types.int32, types.int32),
                      (types.int64, types.int64)]

        self.run_test_ints(pyfunc, x_operands, y_operands, types_list,
                           flags=flags)

        x_operands = [0, 1, 2, 3]
        y_operands = [1, 2, 3]

        types_list = [(types.byte, types.byte),
                      (types.uint32, types.uint32),
                      (types.uint64, types.uint64)]

        self.run_test_ints(pyfunc, x_operands, y_operands, types_list,
                           flags=flags)

    def test_mod_ints_array(self, flags=enable_pyobj_flags):

        pyfunc = mod_usecase

        array = np.concatenate((np.arange(1, 11, dtype=np.int32),
                               np.arange(-10, 0, dtype=np.int32)))

        x_operands = [array]
        y_operands = [array]

        arraytype = types.Array(types.int32, 1, 'C')
        types_list = [(arraytype, arraytype)]

        self.run_test_ints(pyfunc, x_operands, y_operands, types_list,
                           flags=flags)

    def test_mod_ints_npm(self):
        self.test_mod_ints(flags=Noflags)

    def test_mod_ints_array_npm(self):
        with self.assertTypingError():
            self.test_mod_ints_array(flags=Noflags)

    def test_mod_floats(self, flags=enable_pyobj_flags):

        pyfunc = mod_usecase

        x_operands = [-111.111, 0.0, 2.2]
        y_operands = [-2.2, 1.0, 111.111]

        types_list = [(types.float32, types.float32),
                      (types.float64, types.float64)]

        self.run_test_floats(pyfunc, x_operands, y_operands, types_list,
                             flags=flags)

    def test_mod_floats_array(self, flags=enable_pyobj_flags):

        pyfunc = mod_usecase

        array = np.arange(-1, 1, 0.1, dtype=np.float32)

        x_operands = [array]
        y_operands = [array]

        arraytype = types.Array(types.float32, 1, 'C')
        types_list = [(arraytype, arraytype)]

        self.run_test_ints(pyfunc, x_operands, y_operands, types_list,
                           flags=flags)

    def test_mod_floats_npm(self):
        self.test_mod_floats(flags=Noflags)

    def test_mod_floats_array_npm(self):
        with self.assertTypingError():
            self.test_mod_floats_array(flags=Noflags)

    def test_pow_ints(self, flags=enable_pyobj_flags):

        pyfunc = pow_usecase

        x_operands = [-2, -1, 0, 1, 2]
        y_operands = [0, 1, 2]

        types_list = [(types.int32, types.int32),
                      (types.int64, types.int64)]

        self.run_test_ints(pyfunc, x_operands, y_operands, types_list,
                           flags=flags)

        x_operands = [0, 1, 2]
        y_operands = [0, 1, 2]

        types_list = [(types.byte, types.byte),
                      (types.uint32, types.uint32),
                      (types.uint64, types.uint64)]

        self.run_test_ints(pyfunc, x_operands, y_operands, types_list,
                           flags=flags)

    def test_pow_ints_array(self, flags=enable_pyobj_flags):

        pyfunc = pow_usecase

        array = np.arange(-10, 10, dtype=np.int32)

        x_operands = [array]
        y_operands = [array]

        arraytype = types.Array(types.int32, 1, 'C')
        types_list = [(arraytype, arraytype)]

        self.run_test_ints(pyfunc, x_operands, y_operands, types_list,
                           flags=flags)

    def test_pow_ints_npm(self):
        self.test_pow_ints(flags=Noflags)

    def test_pow_ints_array_npm(self):
        with self.assertTypingError():
            self.test_pow_ints_array(flags=Noflags)

    def test_pow_floats(self, flags=enable_pyobj_flags):

        pyfunc = pow_usecase

        x_operands = [-222.222, -111.111, 111.111, 222.222]
        y_operands = [-2, -1, 0, 1, 2]

        types_list = [(types.float32, types.float32),
                      (types.float64, types.float64)]

        self.run_test_floats(pyfunc, x_operands, y_operands, types_list,
                             flags=flags)

        x_operands = [0.0]
        y_operands = [0, 1, 2]  # TODO native handling of 0 ** negative power

        types_list = [(types.float32, types.float32),
                      (types.float64, types.float64)]

        self.run_test_floats(pyfunc, x_operands, y_operands, types_list,
                             flags=flags)

    def test_pow_floats_array(self, flags=enable_pyobj_flags):

        pyfunc = pow_usecase
        # NOTE
        # If x is finite negative and y is finite but not an integer,
        # it causes a domain error
        array = np.arange(0.1, 1, 0.1, dtype=np.float32)

        x_operands = [array]
        y_operands = [array]

        arraytype = types.Array(types.float32, 1, 'C')
        types_list = [(arraytype, arraytype)]

        self.run_test_ints(pyfunc, x_operands, y_operands, types_list,
                           flags=flags)


        x_array = np.arange(-1, 0.1, 0.1, dtype=np.float32)
        y_array = np.arange(len(x_array), dtype=np.float32)

        x_operands = [x_array]
        y_operands = [y_array]

        arraytype = types.Array(types.float32, 1, 'C')
        types_list = [(arraytype, arraytype)]

        self.run_test_ints(pyfunc, x_operands, y_operands, types_list,
                           flags=flags)

    def test_pow_floats_npm(self):
        self.test_pow_floats(flags=Noflags)

    def test_pow_floats_array_npm(self):
        with self.assertTypingError():
            self.test_pow_floats_array(flags=Noflags)

    def test_add_complex(self, flags=enable_pyobj_flags):
        pyfunc = add_usecase

        x_operands = [1+0j, 1j, -1-1j]
        y_operands = x_operands

        types_list = [(types.complex64, types.complex64),
                      (types.complex128, types.complex128),]

        self.run_test_floats(pyfunc, x_operands, y_operands, types_list,
                             flags=flags)

    def test_add_complex_npm(self):
        self.test_add_complex(flags=Noflags)

    def test_sub_complex(self, flags=enable_pyobj_flags):
        pyfunc = sub_usecase

        x_operands = [1+0j, 1j, -1-1j]
        y_operands = [1, 2, 3]

        types_list = [(types.complex64, types.complex64),
                      (types.complex128, types.complex128),]

        self.run_test_floats(pyfunc, x_operands, y_operands, types_list,
                             flags=flags)

    def test_sub_complex_npm(self):
        self.test_sub_complex(flags=Noflags)

    def test_mul_complex(self, flags=enable_pyobj_flags):
        pyfunc = mul_usecase

        x_operands = [1+0j, 1j, -1-1j]
        y_operands = [1, 2, 3]

        types_list = [(types.complex64, types.complex64),
                      (types.complex128, types.complex128),]

        self.run_test_floats(pyfunc, x_operands, y_operands, types_list,
                             flags=flags)

    def test_mul_complex_npm(self):
        self.test_mul_complex(flags=Noflags)

    def test_div_complex(self, flags=enable_pyobj_flags):
        pyfunc = div_usecase

        x_operands = [1+0j, 1j, -1-1j]
        y_operands = [1, 2, 3]

        types_list = [(types.complex64, types.complex64),
                      (types.complex128, types.complex128),]

        self.run_test_floats(pyfunc, x_operands, y_operands, types_list,
                             flags=flags)

    def test_div_complex_npm(self):
        self.test_div_complex(flags=Noflags)

    def test_truediv_complex(self, flags=enable_pyobj_flags):
        pyfunc = truediv_usecase

        x_operands = [1+0j, 1j, -1-1j]
        y_operands = [1, 2, 3]

        types_list = [(types.complex64, types.complex64),
                      (types.complex128, types.complex128),]

        self.run_test_floats(pyfunc, x_operands, y_operands, types_list,
                             flags=flags)

    def test_truediv_complex_npm(self):
        self.test_truediv_complex(flags=Noflags)

    def test_mod_complex(self, flags=enable_pyobj_flags):
        pyfunc = mod_usecase

        try:
            cres = compile_isolated(pyfunc, (types.complex64, types.complex64))
        except typeinfer.TypingError as e:
            e.msg.startswith("Undeclared %(complex64, complex64)")
        else:
            self.fail("Complex % should trigger an undeclared error")

    def test_mod_complex_npm(self):
        self.test_mod_complex(flags=Noflags)

    def test_bitshift_left(self, flags=enable_pyobj_flags):

        pyfunc = bitshift_left_usecase

        x_operands = [0, 1]
        y_operands = [0, 1, 2, 4, 8, 16, 31]

        types_list = [(types.uint32, types.uint32)]

        self.run_test_ints(pyfunc, x_operands, y_operands, types_list,
                           flags=flags)

        x_operands = [0, 1]
        y_operands = [0, 1, 2, 4, 8, 16, 32, 63]

        types_list = [(types.uint64, types.uint64)]

        self.run_test_ints(pyfunc, x_operands, y_operands, types_list,
                           flags=flags)

        x_operands = [0, -1]
        y_operands = [0, 1, 2, 4, 8, 16, 31]

        types_list = [(types.int32, types.int32)]

        self.run_test_ints(pyfunc, x_operands, y_operands, types_list,
                           flags=flags)

        x_operands = [0, -1]
        y_operands = [0, 1, 2, 4, 8, 16, 32, 63]

        types_list = [(types.int64, types.int64)]

        self.run_test_ints(pyfunc, x_operands, y_operands, types_list,
                           flags=flags)

    def test_bitshift_left_npm(self):
        self.test_bitshift_left(flags=Noflags)

    def test_bitshift_right(self, flags=enable_pyobj_flags):

        pyfunc = bitshift_right_usecase

        x_operands = [0, 1, 2**32 - 1]
        y_operands = [0, 1, 2, 4, 8, 16, 31]

        types_list = [(types.uint32, types.uint32)]

        self.run_test_ints(pyfunc, x_operands, y_operands, types_list,
                           flags=flags)

        x_operands = [0, 1, 2**64 - 1]
        y_operands = [0, 1, 2, 4, 8, 16, 32, 63]

        types_list = [(types.uint64, types.uint64)]

        self.run_test_ints(pyfunc, x_operands, y_operands, types_list,
                           flags=flags)

        x_operands = [0, 1, -(2**31)]
        y_operands = [0, 1, 2, 4, 8, 16, 31]

        types_list = [(types.int32, types.int32)]

        self.run_test_ints(pyfunc, x_operands, y_operands, types_list,
                           flags=flags)

        x_operands = [0, -1, -(2**31)]
        y_operands = [0, 1, 2, 4, 8, 16, 32, 63]

        types_list = [(types.int64, types.int64)]

        self.run_test_ints(pyfunc, x_operands, y_operands, types_list,
                           flags=flags)

    def test_bitshift_right_npm(self):
        self.test_bitshift_right(flags=Noflags)

    def test_bitwise_and(self, flags=enable_pyobj_flags):

        pyfunc = bitwise_and_usecase

        x_operands = list(range(0, 8)) + [2**32 - 1]
        y_operands = list(range(0, 8)) + [2**32 - 1]

        types_list = [(types.uint32, types.uint32)]

        self.run_test_ints(pyfunc, x_operands, y_operands, types_list,
                           flags=flags)

        x_operands = list(range(0, 8)) + [2**64 - 1]
        y_operands = list(range(0, 8)) + [2**64 - 1]

        types_list = [(types.uint64, types.uint64)]

        self.run_test_ints(pyfunc, x_operands, y_operands, types_list,
                           flags=flags)

        x_operands = list(range(-4, 4)) + [-(2**31), 2**31 - 1]
        y_operands = list(range(-4, 4)) + [-(2**31), 2**31 - 1]

        types_list = [(types.int32, types.int32)]

        self.run_test_ints(pyfunc, x_operands, y_operands, types_list,
                           flags=flags)

        x_operands = list(range(-4, 4)) + [-(2**63), 2**63 - 1]
        y_operands = list(range(-4, 4)) + [-(2**63), 2**63 - 1]

        types_list = [(types.int64, types.int64)]

        self.run_test_ints(pyfunc, x_operands, y_operands, types_list,
                           flags=flags)

    def test_bitwise_and_npm(self):
        self.test_bitwise_and(flags=Noflags)

    def test_bitwise_or(self, flags=enable_pyobj_flags):

        pyfunc = bitwise_or_usecase

        x_operands = list(range(0, 8)) + [2**32 - 1]
        y_operands = list(range(0, 8)) + [2**32 - 1]

        types_list = [(types.uint32, types.uint32)]

        self.run_test_ints(pyfunc, x_operands, y_operands, types_list,
                           flags=flags)

        x_operands = list(range(0, 8)) + [2**64 - 1]
        y_operands = list(range(0, 8)) + [2**64 - 1]

        types_list = [(types.uint64, types.uint64)]

        self.run_test_ints(pyfunc, x_operands, y_operands, types_list,
                           flags=flags)

        x_operands = list(range(-4, 4)) + [-(2**31), 2**31 - 1]
        y_operands = list(range(-4, 4)) + [-(2**31), 2**31 - 1]

        types_list = [(types.int32, types.int32)]

        self.run_test_ints(pyfunc, x_operands, y_operands, types_list,
                           flags=flags)

        x_operands = list(range(-4, 4)) + [-(2**63), 2**63 - 1]
        y_operands = list(range(-4, 4)) + [-(2**63), 2**63 - 1]

        types_list = [(types.int64, types.int64)]

        self.run_test_ints(pyfunc, x_operands, y_operands, types_list,
                           flags=flags)

    def test_bitwise_or_npm(self):
        self.test_bitwise_or(flags=Noflags)

    def test_bitwise_xor(self, flags=enable_pyobj_flags):

        pyfunc = bitwise_xor_usecase

        x_operands = list(range(0, 8)) + [2**32 - 1]
        y_operands = list(range(0, 8)) + [2**32 - 1]

        types_list = [(types.uint32, types.uint32)]

        self.run_test_ints(pyfunc, x_operands, y_operands, types_list,
                           flags=flags)

        x_operands = list(range(0, 8)) + [2**64 - 1]
        y_operands = list(range(0, 8)) + [2**64 - 1]

        types_list = [(types.uint64, types.uint64)]

        self.run_test_ints(pyfunc, x_operands, y_operands, types_list,
                           flags=flags)

        x_operands = list(range(-4, 4)) + [-(2**31), 2**31 - 1]
        y_operands = list(range(-4, 4)) + [-(2**31), 2**31 - 1]

        types_list = [(types.int32, types.int32)]

        self.run_test_ints(pyfunc, x_operands, y_operands, types_list,
                           flags=flags)

        x_operands = list(range(-4, 4)) + [-(2**63), 2**63 - 1]
        y_operands = list(range(-4, 4)) + [-(2**63), 2**63 - 1]

        types_list = [(types.int64, types.int64)]

        self.run_test_ints(pyfunc, x_operands, y_operands, types_list,
                           flags=flags)

    def test_bitwise_xor_npm(self):
        self.test_bitwise_xor(flags=Noflags)

    def test_bitwise_not(self, flags=enable_pyobj_flags):

        pyfunc = bitwise_not_usecase

        x_operands = list(range(0, 8)) + [2**32 - 1]
        x_operands = [np.uint32(x) for x in x_operands]
        y_operands = [0]

        types_list = [(types.uint32, types.uint32)]

        self.run_test_ints(pyfunc, x_operands, y_operands, types_list,
                           flags=flags)

        x_operands = list(range(-4, 4)) + [-(2**31), 2**31 - 1]
        y_operands = [0]

        types_list = [(types.int32, types.int32)]

        self.run_test_ints(pyfunc, x_operands, y_operands, types_list,
                           flags=flags)

        x_operands = list(range(0, 8)) + [2**64 - 1]
        x_operands = [np.uint64(x) for x in x_operands]
        y_operands = [0]

        types_list = [(types.uint64, types.uint64)]

        self.run_test_ints(pyfunc, x_operands, y_operands, types_list,
                           flags=flags)

        x_operands = list(range(-4, 4)) + [-(2**63), 2**63 - 1]
        y_operands = [0]

        types_list = [(types.int64, types.int64)]

        self.run_test_ints(pyfunc, x_operands, y_operands, types_list,
                           flags=flags)

    def test_bitwise_not_npm(self):
        self.test_bitwise_not(flags=Noflags)

    def test_not(self):
        pyfunc = not_usecase

        values = [
            1,
            2,
            3,
            1.2,
            3.4j,
        ]

        cres = compile_isolated(pyfunc, (), flags=enable_pyobj_flags)
        cfunc = cres.entry_point
        for val in values:
            self.assertEqual(pyfunc(val), cfunc(val))

    def test_not_npm(self):
        pyfunc = not_usecase
        # test native mode
        argtys = [
            types.int8,
            types.int32,
            types.int64,
            types.float32,
            types.complex128,
        ]
        values = [
            1,
            2,
            3,
            1.2,
            3.4j,
        ]
        for ty, val in zip(argtys, values):
            cres = compile_isolated(pyfunc, [ty])
            self.assertEqual(cres.signature.return_type, types.boolean)
            cfunc = cres.entry_point
            self.assertEqual(pyfunc(val), cfunc(val))

    def test_negate_npm(self):
        pyfunc = negate_usecase
        # test native mode
        argtys = [
            types.int8,
            types.int32,
            types.int64,
            types.float32,
            types.float64,
            types.complex128,
        ]
        values = [
            1,
            2,
            3,
            1.2,
            2.4,
            3.4j,
        ]
        for ty, val in zip(argtys, values):
            cres = compile_isolated(pyfunc, [ty])
            cfunc = cres.entry_point
            self.assertAlmostEqual(pyfunc(val), cfunc(val))

    def test_negate(self):
        pyfunc = negate_usecase
        values = [
            1,
            2,
            3,
            1.2,
            3.4j,
        ]
        cres = compile_isolated(pyfunc, (), flags=enable_pyobj_flags)
        cfunc = cres.entry_point
        for val in values:
            self.assertEqual(pyfunc(val), cfunc(val))

    def test_unary_positive_npm(self):
        pyfunc = unary_positive_usecase
        # test native mode
        argtys = [
            types.int8,
            types.int32,
            types.int64,
            types.float32,
            types.float64,
            types.complex128,
        ]
        values = [
            1,
            2,
            3,
            1.2,
            2.4,
            3.4j,
        ]
        for ty, val in zip(argtys, values):
            cres = compile_isolated(pyfunc, [ty])
            cfunc = cres.entry_point
            self.assertAlmostEqual(pyfunc(val), cfunc(val))

    def test_unary_positive(self):
        pyfunc = unary_positive_usecase
        values = [
            1,
            2,
            3,
            1.2,
            3.4j,
        ]
        cres = compile_isolated(pyfunc, (), flags=enable_pyobj_flags)
        cfunc = cres.entry_point
        for val in values:
            self.assertEqual(pyfunc(val), cfunc(val))


if __name__ == '__main__':
    unittest.main()
<|MERGE_RESOLUTION|>--- conflicted
+++ resolved
@@ -1,26 +1,16 @@
 from __future__ import print_function
 
 import itertools
-<<<<<<< HEAD
 import warnings
 
 import numpy as np
 
-=======
-
-import numpy as np
-
-import numba.unittest_support as unittest
->>>>>>> 5296f081
 from numba.compiler import compile_isolated, Flags
 from numba import types, typeinfer
 from numba.config import PYVERSION
 from .support import TestCase
 from numba.tests.true_div_usecase import truediv_usecase
-<<<<<<< HEAD
 import numba.unittest_support as unittest
-=======
->>>>>>> 5296f081
 
 Noflags = Flags()
 
@@ -76,7 +66,6 @@
 def unary_positive_usecase(x):
     return +x
 
-<<<<<<< HEAD
 def lt_usecase(x, y):
     return x < y
 
@@ -96,10 +85,7 @@
     return x != y
 
 
-class TestOperators(unittest.TestCase):
-=======
 class TestOperators(TestCase):
->>>>>>> 5296f081
 
     def run_test_ints(self, pyfunc, x_operands, y_operands, types_list,
                       flags=enable_pyobj_flags):
@@ -220,44 +206,44 @@
     def test_eq_array(self, flags=enable_pyobj_flags):
         self.run_test_array_compare(eq_usecase, flags, ordered=False)
 
-    @unittest.expectedFailure
     def test_eq_array_npm(self):
-        self.test_eq_array(flags=Noflags)
+        with self.assertTypingError():
+            self.test_eq_array(flags=Noflags)
 
     def test_ne_array(self, flags=enable_pyobj_flags):
         self.run_test_array_compare(ne_usecase, flags, ordered=False)
 
-    @unittest.expectedFailure
     def test_ne_array_npm(self):
-        self.test_ne_array(flags=Noflags)
+        with self.assertTypingError():
+            self.test_ne_array(flags=Noflags)
 
     def test_lt_array(self, flags=enable_pyobj_flags):
         self.run_test_array_compare(lt_usecase, flags)
 
-    @unittest.expectedFailure
     def test_lt_array_npm(self):
-        self.test_lt_array(flags=Noflags)
+        with self.assertTypingError():
+            self.test_lt_array(flags=Noflags)
 
     def test_le_array(self, flags=enable_pyobj_flags):
         self.run_test_array_compare(le_usecase, flags)
 
-    @unittest.expectedFailure
     def test_le_array_npm(self):
-        self.test_le_array(flags=Noflags)
+        with self.assertTypingError():
+            self.test_le_array(flags=Noflags)
 
     def test_gt_array(self, flags=enable_pyobj_flags):
         self.run_test_array_compare(gt_usecase, flags)
 
-    @unittest.expectedFailure
     def test_gt_array_npm(self):
-        self.test_gt_array(flags=Noflags)
+        with self.assertTypingError():
+            self.test_gt_array(flags=Noflags)
 
     def test_ge_array(self, flags=enable_pyobj_flags):
         self.run_test_array_compare(ge_usecase, flags)
 
-    @unittest.expectedFailure
     def test_ge_array_npm(self):
-        self.test_ge_array(flags=Noflags)
+        with self.assertTypingError():
+            self.test_ge_array(flags=Noflags)
 
     def test_add_ints(self, flags=enable_pyobj_flags):
 
