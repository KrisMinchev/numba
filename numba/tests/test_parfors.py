#
# Copyright (c) 2017 Intel Corporation
# SPDX-License-Identifier: BSD-2-Clause
#

from __future__ import print_function, division, absolute_import

from math import sqrt
import numbers
import re
import sys
import platform
import types as pytypes
import warnings
from functools import reduce
import numpy as np
from numpy.random import randn
import operator
from collections import defaultdict

import numba
from numba import unittest_support as unittest
from .support import TestCase, captured_stdout
from numba import njit, prange, stencil, inline_closurecall
from numba import compiler, typing, errors
from numba.targets import cpu
from numba import types
from numba.targets.registry import cpu_target
from numba import config
from numba.annotations import type_annotations
from numba.ir_utils import (find_callname, guard, build_definitions,
                            get_definition, is_getitem, is_setitem,
                            index_var_of_get_setitem)
from numba import ir
from numba.unsafe.ndarray import empty_inferred as unsafe_empty
from numba.compiler import compile_isolated, Flags
from numba.bytecode import ByteCodeIter
from .support import tag, override_env_config, skip_parfors_unsupported
from .matmul_usecase import needs_blas
from .test_linalg import needs_lapack



# for decorating tests, marking that Windows with Python 2.7 is not supported
_windows_py27 = (sys.platform.startswith('win32') and
                 sys.version_info[:2] == (2, 7))
_32bit = sys.maxsize <= 2 ** 32
skip_unsupported = skip_parfors_unsupported
test_disabled = unittest.skipIf(True, 'Test disabled')
_lnx_reason = 'linux only test'
linux_only = unittest.skipIf(not sys.platform.startswith('linux'), _lnx_reason)
x86_only = unittest.skipIf(platform.machine() not in ('i386', 'x86_64'), 'x86 only test')

class TestParforsBase(TestCase):
    """
    Base class for testing parfors.
    Provides functions for compilation and three way comparison between
    python functions, njit'd functions and parfor njit'd functions.
    """

    _numba_parallel_test_ = False

    def __init__(self, *args):
        # flags for njit()
        self.cflags = Flags()
        self.cflags.set('nrt')

        # flags for njit(parallel=True)
        self.pflags = Flags()
        self.pflags.set('auto_parallel', cpu.ParallelOptions(True))
        self.pflags.set('nrt')

        # flags for njit(parallel=True, fastmath=True)
        self.fast_pflags = Flags()
        self.fast_pflags.set('auto_parallel', cpu.ParallelOptions(True))
        self.fast_pflags.set('nrt')
        self.fast_pflags.set('fastmath')
        super(TestParforsBase, self).__init__(*args)

    def _compile_this(self, func, sig, flags):
        return compile_isolated(func, sig, flags=flags)

    def compile_parallel(self, func, sig):
        return self._compile_this(func, sig, flags=self.pflags)

    def compile_parallel_fastmath(self, func, sig):
        return self._compile_this(func, sig, flags=self.fast_pflags)

    def compile_njit(self, func, sig):
        return self._compile_this(func, sig, flags=self.cflags)

    def compile_all(self, pyfunc, *args, **kwargs):
        sig = tuple([numba.typeof(x) for x in args])

        # compile the prange injected function
        cpfunc = self.compile_parallel(pyfunc, sig)

        # compile a standard njit of the original function
        cfunc = self.compile_njit(pyfunc, sig)

        return cfunc, cpfunc

    def check_parfors_vs_others(self, pyfunc, cfunc, cpfunc, *args, **kwargs):
        """
        Checks python, njit and parfor impls produce the same result.

        Arguments:
            pyfunc - the python function to test
            cfunc - CompilerResult from njit of pyfunc
            cpfunc - CompilerResult from njit(parallel=True) of pyfunc
            args - arguments for the function being tested
        Keyword Arguments:
            scheduler_type - 'signed', 'unsigned' or None, default is None.
                           Supply in cases where the presence of a specific
                           scheduler is to be asserted.
            fastmath_pcres - a fastmath parallel compile result, if supplied
                             will be run to make sure the result is correct
            Remaining kwargs are passed to np.testing.assert_almost_equal
        """
        scheduler_type = kwargs.pop('scheduler_type', None)
        check_fastmath = kwargs.pop('check_fastmath', None)
        fastmath_pcres = kwargs.pop('fastmath_pcres', None)

        def copy_args(*args):
            if not args:
                return tuple()
            new_args = []
            for x in args:
                if isinstance(x, np.ndarray):
                    new_args.append(x.copy('k'))
                elif isinstance(x, np.number):
                    new_args.append(x.copy())
                elif isinstance(x, numbers.Number):
                    new_args.append(x)
                else:
                    raise ValueError('Unsupported argument type encountered')
            return tuple(new_args)

        # python result
        py_expected = pyfunc(*copy_args(*args))

        # njit result
        njit_output = cfunc.entry_point(*copy_args(*args))

        # parfor result
        parfor_output = cpfunc.entry_point(*copy_args(*args))

        np.testing.assert_almost_equal(njit_output, py_expected, **kwargs)
        np.testing.assert_almost_equal(parfor_output, py_expected, **kwargs)

        self.assertEqual(type(njit_output), type(parfor_output))

        self.check_scheduling(cpfunc, scheduler_type)

        # if requested check fastmath variant
        if fastmath_pcres is not None:
            parfor_fastmath_output = fastmath_pcres.entry_point(*copy_args(*args))
            np.testing.assert_almost_equal(parfor_fastmath_output, py_expected,
                                           **kwargs)


    def check_scheduling(self, cres, scheduler_type):
        # make sure parfor set up scheduling
        scheduler_str = '@do_scheduling'
        if scheduler_type is not None:
            if scheduler_type in ['signed', 'unsigned']:
                scheduler_str += '_' + scheduler_type
            else:
                msg = "Unknown scheduler_type specified: %s"
                raise ValueError(msg % scheduler_type)

        self.assertIn(scheduler_str, cres.library.get_llvm_str())

    def _filter_mod(self, mod, magicstr, checkstr=None):
        """ helper function to filter out modules by name"""
        filt = [x for x in mod if magicstr in x.name]
        if checkstr is not None:
            for x in filt:
                assert checkstr in str(x)
        return filt

    def _get_gufunc_modules(self, cres, magicstr, checkstr=None):
        """ gets the gufunc LLVM Modules"""
        _modules = [x for x in cres.library._codegen._engine._ee._modules]
        return self._filter_mod(_modules, magicstr, checkstr=checkstr)

    def _get_gufunc_info(self, cres, fn):
        """ helper for gufunc IR/asm generation"""
        # get the gufunc modules
        magicstr = '__numba_parfor_gufunc'
        gufunc_mods = self._get_gufunc_modules(cres, magicstr)
        x = dict()
        for mod in gufunc_mods:
            x[mod.name] = fn(mod)
        return x

    def _get_gufunc_ir(self, cres):
        """
        Returns the IR of the gufuncs used as parfor kernels
        as a dict mapping the gufunc name to its IR.

        Arguments:
         cres - a CompileResult from `njit(parallel=True, ...)`
        """
        return self._get_gufunc_info(cres, str)

    def _get_gufunc_asm(self, cres):
        """
        Returns the assembly of the gufuncs used as parfor kernels
        as a dict mapping the gufunc name to its assembly.

        Arguments:
         cres - a CompileResult from `njit(parallel=True, ...)`
        """
        tm = cres.library._codegen._tm
        def emit_asm(mod):
            return str(tm.emit_assembly(mod))
        return self._get_gufunc_info(cres, emit_asm)

    def assert_fastmath(self, pyfunc, sig):
        """
        Asserts that the fastmath flag has some effect in that suitable
        instructions are now labelled as `fast`. Whether LLVM can actually do
        anything to optimise better now the derestrictions are supplied is
        another matter!

        Arguments:
         pyfunc - a function that contains operations with parallel semantics
         sig - the type signature of pyfunc
        """

        cres = self.compile_parallel_fastmath(pyfunc, sig)
        _ir = self._get_gufunc_ir(cres)

        def _get_fast_instructions(ir):
            splitted = ir.splitlines()
            fast_inst = []
            for x in splitted:
                if 'fast' in x:
                    fast_inst.append(x)
            return fast_inst

        def _assert_fast(instrs):
            ops = ('fadd', 'fsub', 'fmul', 'fdiv', 'frem', 'fcmp')
            for inst in instrs:
                count = 0
                for op in ops:
                    match = op + ' fast'
                    if match in inst:
                        count += 1
                self.assertTrue(count > 0)

        for name, guir in _ir.items():
            inst = _get_fast_instructions(guir)
            _assert_fast(inst)


def blackscholes_impl(sptprice, strike, rate, volatility, timev):
    # blackscholes example
    logterm = np.log(sptprice / strike)
    powterm = 0.5 * volatility * volatility
    den = volatility * np.sqrt(timev)
    d1 = (((rate + powterm) * timev) + logterm) / den
    d2 = d1 - den
    NofXd1 = 0.5 + 0.5 * 2.0 * d1
    NofXd2 = 0.5 + 0.5 * 2.0 * d2
    futureValue = strike * np.exp(- rate * timev)
    c1 = futureValue * NofXd2
    call = sptprice * NofXd1 - c1
    put = call - futureValue + sptprice
    return put


def lr_impl(Y, X, w, iterations):
    # logistic regression example
    for i in range(iterations):
        w -= np.dot(((1.0 / (1.0 + np.exp(-Y * np.dot(X, w))) - 1.0) * Y), X)
    return w

def test_kmeans_example(A, numCenter, numIter, init_centroids):
    centroids = init_centroids
    N, D = A.shape

    for l in range(numIter):
        dist = np.array([[sqrt(np.sum((A[i,:]-centroids[j,:])**2))
                                for j in range(numCenter)] for i in range(N)])
        labels = np.array([dist[i,:].argmin() for i in range(N)])

        centroids = np.array([[np.sum(A[labels==i, j])/np.sum(labels==i)
                                 for j in range(D)] for i in range(numCenter)])

    return centroids

def get_optimized_numba_ir(test_func, args, **kws):
    typingctx = typing.Context()
    targetctx = cpu.CPUContext(typingctx)
    test_ir = compiler.run_frontend(test_func)
    if kws:
        options = cpu.ParallelOptions(kws)
    else:
        options = cpu.ParallelOptions(True)

    tp = TestPipeline(typingctx, targetctx, args, test_ir)

    with cpu_target.nested_context(typingctx, targetctx):
        typingctx.refresh()
        targetctx.refresh()

        inline_pass = inline_closurecall.InlineClosureCallPass(tp.func_ir, options)
        inline_pass.run()

        numba.rewrites.rewrite_registry.apply(
            'before-inference', tp, tp.func_ir)

        tp.typemap, tp.return_type, tp.calltypes = compiler.type_inference_stage(
            tp.typingctx, tp.func_ir, tp.args, None)

        type_annotations.TypeAnnotation(
            func_ir=tp.func_ir,
            typemap=tp.typemap,
            calltypes=tp.calltypes,
            lifted=(),
            lifted_from=None,
            args=tp.args,
            return_type=tp.return_type,
            html_output=config.HTML)

        diagnostics = numba.parfor.ParforDiagnostics()

        preparfor_pass = numba.parfor.PreParforPass(
            tp.func_ir, tp.typemap, tp.calltypes, tp.typingctx, options,
            swapped=diagnostics.replaced_fns)
        preparfor_pass.run()

        numba.rewrites.rewrite_registry.apply(
            'after-inference', tp, tp.func_ir)

        flags = compiler.Flags()
        parfor_pass = numba.parfor.ParforPass(
            tp.func_ir, tp.typemap, tp.calltypes, tp.return_type,
            tp.typingctx, options, flags, diagnostics=diagnostics)
        parfor_pass.run()
        test_ir._definitions = build_definitions(test_ir.blocks)

    return test_ir, tp

def countParfors(test_func, args, **kws):
    test_ir, tp = get_optimized_numba_ir(test_func, args, **kws)
    ret_count = 0

    for label, block in test_ir.blocks.items():
        for i, inst in enumerate(block.body):
            if isinstance(inst, numba.parfor.Parfor):
                ret_count += 1

    return ret_count


def countArrays(test_func, args, **kws):
    test_ir, tp = get_optimized_numba_ir(test_func, args, **kws)
    return _count_arrays_inner(test_ir.blocks, tp.typemap)

def _count_arrays_inner(blocks, typemap):
    ret_count = 0
    arr_set = set()

    for label, block in blocks.items():
        for i, inst in enumerate(block.body):
            if isinstance(inst, numba.parfor.Parfor):
                parfor_blocks = inst.loop_body.copy()
                parfor_blocks[0] = inst.init_block
                ret_count += _count_arrays_inner(parfor_blocks, typemap)
            if (isinstance(inst, ir.Assign)
                    and isinstance(typemap[inst.target.name],
                                    types.ArrayCompatible)):
                arr_set.add(inst.target.name)

    ret_count += len(arr_set)
    return ret_count

def countArrayAllocs(test_func, args, **kws):
    test_ir, tp = get_optimized_numba_ir(test_func, args, **kws)
    ret_count = 0

    for block in test_ir.blocks.values():
        ret_count += _count_array_allocs_inner(test_ir, block)

    return ret_count

def _count_array_allocs_inner(func_ir, block):
    ret_count = 0
    for inst in block.body:
        if isinstance(inst, numba.parfor.Parfor):
            ret_count += _count_array_allocs_inner(func_ir, inst.init_block)
            for b in inst.loop_body.values():
                ret_count += _count_array_allocs_inner(func_ir, b)

        if (isinstance(inst, ir.Assign) and isinstance(inst.value, ir.Expr)
                and inst.value.op == 'call'
                and (guard(find_callname, func_ir, inst.value) == ('empty', 'numpy')
                or guard(find_callname, func_ir, inst.value)
                    == ('empty_inferred', 'numba.unsafe.ndarray'))):
            ret_count += 1

    return ret_count

def countNonParforArrayAccesses(test_func, args, **kws):
    test_ir, tp = get_optimized_numba_ir(test_func, args, **kws)
    return _count_non_parfor_array_accesses_inner(test_ir, test_ir.blocks, tp.typemap)

def _count_non_parfor_array_accesses_inner(f_ir, blocks, typemap, parfor_indices=None):
    ret_count = 0
    if parfor_indices is None:
        parfor_indices = set()

    for label, block in blocks.items():
        for stmt in block.body:
            if isinstance(stmt, numba.parfor.Parfor):
                parfor_indices.add(stmt.index_var.name)
                parfor_blocks = stmt.loop_body.copy()
                parfor_blocks[0] = stmt.init_block
                ret_count += _count_non_parfor_array_accesses_inner(
                    f_ir, parfor_blocks, typemap, parfor_indices)

            # getitem
            if (is_getitem(stmt) and isinstance(typemap[stmt.value.value.name],
                        types.ArrayCompatible) and not _uses_indices(
                        f_ir, index_var_of_get_setitem(stmt), parfor_indices)):
                ret_count += 1

            # setitem
            if (is_setitem(stmt) and isinstance(typemap[stmt.target.name],
                    types.ArrayCompatible) and not _uses_indices(
                    f_ir, index_var_of_get_setitem(stmt), parfor_indices)):
                ret_count += 1

    return ret_count

def _uses_indices(f_ir, index, index_set):
    if index.name in index_set:
        return True

    ind_def = guard(get_definition, f_ir, index)
    if isinstance(ind_def, ir.Expr) and ind_def.op == 'build_tuple':
        varnames = set(v.name for v in ind_def.items)
        return len(varnames & index_set) != 0

    return False


class TestPipeline(object):
    def __init__(self, typingctx, targetctx, args, test_ir):
        self.typingctx = typingctx
        self.targetctx = targetctx
        self.args = args
        self.func_ir = test_ir
        self.typemap = None
        self.return_type = None
        self.calltypes = None


class TestParfors(TestParforsBase):

    def __init__(self, *args):
        TestParforsBase.__init__(self, *args)
        # these are used in the mass of simple tests
        m = np.reshape(np.arange(12.), (3, 4))
        self.simple_args = [np.arange(3.), np.arange(4.), m, m.T]

    def check(self, pyfunc, *args, **kwargs):
        cfunc, cpfunc = self.compile_all(pyfunc, *args)
        self.check_parfors_vs_others(pyfunc, cfunc, cpfunc, *args, **kwargs)

    @skip_unsupported
    @tag('important')
    def test_arraymap(self):
        def test_impl(a, x, y):
            return a * x + y

        A = np.linspace(0, 1, 10)
        X = np.linspace(2, 1, 10)
        Y = np.linspace(1, 2, 10)

        self.check(test_impl, A, X, Y)

    @skip_unsupported
    @needs_blas
    @tag('important')
    def test_mvdot(self):
        def test_impl(a, v):
            return np.dot(a, v)

        A = np.linspace(0, 1, 20).reshape(2, 10)
        v = np.linspace(2, 1, 10)

        self.check(test_impl, A, v)

    @skip_unsupported
    @tag('important')
    def test_0d_broadcast(self):
        def test_impl():
            X = np.array(1)
            Y = np.ones((10, 12))
            return np.sum(X + Y)
        self.check(test_impl)
        self.assertTrue(countParfors(test_impl, ()) == 1)

    @skip_unsupported
    @tag('important')
    def test_2d_parfor(self):
        def test_impl():
            X = np.ones((10, 12))
            Y = np.zeros((10, 12))
            return np.sum(X + Y)
        self.check(test_impl)
        self.assertTrue(countParfors(test_impl, ()) == 1)

    @skip_unsupported
    @tag('important')
    def test_pi(self):
        def test_impl(n):
            x = 2 * np.random.ranf(n) - 1
            y = 2 * np.random.ranf(n) - 1
            return 4 * np.sum(x**2 + y**2 < 1) / n

        self.check(test_impl, 100000, decimal=1)
        self.assertTrue(countParfors(test_impl, (types.int64, )) == 1)
        self.assertTrue(countArrays(test_impl, (types.intp,)) == 0)

    @skip_unsupported
    @tag('important')
    def test_fuse_argmin_argmax_max_min(self):
        for op in [np.argmin, np.argmax, np.min, np.max]:
            def test_impl(n):
                A = np.ones(n)
                C = op(A)
                B = A.sum()
                return B + C
            self.check(test_impl, 256)
            self.assertTrue(countParfors(test_impl, (types.int64, )) == 1)
            self.assertTrue(countArrays(test_impl, (types.intp,)) == 0)

    @skip_unsupported
    @tag('important')
    def test_blackscholes(self):
        # blackscholes takes 5 1D float array args
        args = (numba.float64[:], ) * 5
        self.assertTrue(countParfors(blackscholes_impl, args) == 1)

    @skip_unsupported
    @needs_blas
    @tag('important')
    def test_logistic_regression(self):
        args = (numba.float64[:], numba.float64[:,:], numba.float64[:],
                numba.int64)
        self.assertTrue(countParfors(lr_impl, args) == 1)
        self.assertTrue(countArrayAllocs(lr_impl, args) == 1)

    @skip_unsupported
    @tag('important')
    def test_kmeans(self):
        np.random.seed(0)
        N = 1024
        D = 10
        centers = 3
        A = np.random.ranf((N, D))
        init_centroids = np.random.ranf((centers, D))
        self.check(test_kmeans_example, A, centers, 3, init_centroids,
                                                                    decimal=1)
        # TODO: count parfors after k-means fusion is working
        # requires recursive parfor counting
        arg_typs = (types.Array(types.float64, 2, 'C'), types.intp, types.intp,
                    types.Array(types.float64, 2, 'C'))
        self.assertTrue(
            countNonParforArrayAccesses(test_kmeans_example, arg_typs) == 0)

    @unittest.skipIf(not (_windows_py27 or _32bit),
                     "Only impacts Windows with Python 2.7 / 32 bit hardware")
    @needs_blas
    def test_unsupported_combination_raises(self):
        """
        This test is in place until issues with the 'parallel'
        target on Windows with Python 2.7 / 32 bit hardware are fixed.
        """
        with self.assertRaises(errors.UnsupportedParforsError) as raised:
            @njit(parallel=True)
            def ddot(a, v):
                return np.dot(a, v)

            A = np.linspace(0, 1, 20).reshape(2, 10)
            v = np.linspace(2, 1, 10)
            ddot(A, v)

        msg = ("The 'parallel' target is not currently supported on "
               "Windows operating systems when using Python 2.7, "
               "or on 32 bit hardware")
        self.assertIn(msg, str(raised.exception))

    @skip_unsupported
    def test_simple01(self):
        def test_impl():
            return np.ones(())
        with self.assertRaises(AssertionError) as raises:
            self.check(test_impl)
        self.assertIn("\'@do_scheduling\' not found", str(raises.exception))

    @skip_unsupported
    def test_simple02(self):
        def test_impl():
            return np.ones((1,))
        self.check(test_impl)

    @skip_unsupported
    def test_simple03(self):
        def test_impl():
            return np.ones((1, 2))
        self.check(test_impl)

    @skip_unsupported
    def test_simple04(self):
        def test_impl():
            return np.ones(1)
        self.check(test_impl)

    @skip_unsupported
    def test_simple07(self):
        def test_impl():
            return np.ones((1, 2), dtype=np.complex128)
        self.check(test_impl)

    @skip_unsupported
    def test_simple08(self):
        def test_impl():
            return np.ones((1, 2)) + np.ones((1, 2))
        self.check(test_impl)

    @skip_unsupported
    def test_simple09(self):
        def test_impl():
            return np.ones((1, 1))
        self.check(test_impl)

    @skip_unsupported
    def test_simple10(self):
        def test_impl():
            return np.ones((0, 0))
        self.check(test_impl)

    @skip_unsupported
    def test_simple11(self):
        def test_impl():
            return np.ones((10, 10)) + 1.
        self.check(test_impl)

    @skip_unsupported
    def test_simple12(self):
        def test_impl():
            return np.ones((10, 10)) + np.complex128(1.)
        self.check(test_impl)

    @skip_unsupported
    def test_simple13(self):
        def test_impl():
            return np.complex128(1.)
        with self.assertRaises(AssertionError) as raises:
            self.check(test_impl)
        self.assertIn("\'@do_scheduling\' not found", str(raises.exception))

    @skip_unsupported
    def test_simple14(self):
        def test_impl():
            return np.ones((10, 10))[0::20]
        self.check(test_impl)

    @skip_unsupported
    def test_simple15(self):
        def test_impl(v1, v2, m1, m2):
            return v1 + v1
        self.check(test_impl, *self.simple_args)

    @skip_unsupported
    def test_simple16(self):
        def test_impl(v1, v2, m1, m2):
            return m1 + m1
        self.check(test_impl, *self.simple_args)

    @skip_unsupported
    def test_simple17(self):
        def test_impl(v1, v2, m1, m2):
            return m2 + v1
        self.check(test_impl, *self.simple_args)

    @skip_unsupported
    @needs_lapack
    def test_simple18(self):
        def test_impl(v1, v2, m1, m2):
            return m1.T + np.linalg.svd(m2)[1]
        self.check(test_impl, *self.simple_args)

    @skip_unsupported
    @needs_blas
    def test_simple19(self):
        def test_impl(v1, v2, m1, m2):
            return np.dot(m1, v2)
        self.check(test_impl, *self.simple_args)

    @skip_unsupported
    @needs_blas
    def test_simple20(self):
        def test_impl(v1, v2, m1, m2):
            return np.dot(m1, m2)
        # gemm is left to BLAS
        with self.assertRaises(AssertionError) as raises:
            self.check(test_impl, *self.simple_args)
        self.assertIn("\'@do_scheduling\' not found", str(raises.exception))

    @skip_unsupported
    @needs_blas
    def test_simple21(self):
        def test_impl(v1, v2, m1, m2):
            return np.dot(v1, v1)
        self.check(test_impl, *self.simple_args)

    @skip_unsupported
    def test_simple22(self):
        def test_impl(v1, v2, m1, m2):
            return np.sum(v1 + v1)
        self.check(test_impl, *self.simple_args)

    @skip_unsupported
    def test_simple23(self):
        def test_impl(v1, v2, m1, m2):
            x = 2 * v1
            y = 2 * v1
            return 4 * np.sum(x**2 + y**2 < 1) / 10
        self.check(test_impl, *self.simple_args)

    @skip_unsupported
    def test_simple24(self):
        def test_impl():
            n = 20
            A = np.ones((n, n))
            b = np.arange(n)
            return np.sum(A[:, b])
        self.check(test_impl)

    @test_disabled
    def test_simple_operator_15(self):
        """same as corresponding test_simple_<n> case but using operator.add"""
        def test_impl(v1, v2, m1, m2):
            return operator.add(v1, v1)

        self.check(test_impl, *self.simple_args)

    @test_disabled
    def test_simple_operator_16(self):
        def test_impl(v1, v2, m1, m2):
            return operator.add(m1, m1)

        self.check(test_impl, *self.simple_args)

    @test_disabled
    def test_simple_operator_17(self):
        def test_impl(v1, v2, m1, m2):
            return operator.add(m2, v1)

        self.check(test_impl, *self.simple_args)

    @skip_unsupported
    def test_np_func_direct_import(self):
        from numpy import ones  # import here becomes FreeVar
        def test_impl(n):
            A = ones(n)
            return A[0]
        n = 111
        self.check(test_impl, n)

    @skip_unsupported
    def test_np_random_func_direct_import(self):
        def test_impl(n):
            A = randn(n)
            return A[0]
        self.assertTrue(countParfors(test_impl, (types.int64, )) == 1)

    @skip_unsupported
    def test_arange(self):
        # test with stop only
        def test_impl1(n):
            return np.arange(n)
        # start and stop
        def test_impl2(s, n):
            return np.arange(n)
        # start, step, stop
        def test_impl3(s, n, t):
            return np.arange(s, n, t)

        for arg in [11, 128, 30.0, complex(4,5), complex(5,4)]:
            self.check(test_impl1, arg)
            self.check(test_impl2, 2, arg)
            self.check(test_impl3, 2, arg, 2)

    @skip_unsupported
    def test_linspace(self):
        # without num
        def test_impl1(start, stop):
            return np.linspace(start, stop)
        # with num
        def test_impl2(start, stop, num):
            return np.linspace(start, stop, num)

        for arg in [11, 128, 30.0, complex(4,5), complex(5,4)]:
            self.check(test_impl1, 2, arg)
            self.check(test_impl2, 2, arg, 30)

    @skip_unsupported
    def test_size_assertion(self):
        def test_impl(m, n):
            A = np.ones(m)
            B = np.ones(n)
            return np.sum(A + B)

        self.check(test_impl, 10, 10)
        with self.assertRaises(AssertionError) as raises:
            cfunc = njit(parallel=True)(test_impl)
            cfunc(10, 9)
        msg = "Sizes of A, B do not match"
        self.assertIn(msg, str(raises.exception))

    @skip_unsupported
    def test_mean(self):
        def test_impl(A):
            return A.mean()
        N = 100
        A = np.random.ranf(N)
        B = np.random.randint(10, size=(N, 3))
        self.check(test_impl, A)
        self.check(test_impl, B)
        self.assertTrue(countParfors(test_impl, (types.Array(types.float64, 1, 'C'), )) == 1)
        self.assertTrue(countParfors(test_impl, (types.Array(types.float64, 2, 'C'), )) == 1)

    @skip_unsupported
    def test_var(self):
        def test_impl(A):
            return A.var()
        N = 100
        A = np.random.ranf(N)
        B = np.random.randint(10, size=(N, 3))
        C = A + 1j * A
        self.check(test_impl, A)
        self.check(test_impl, B)
        self.check(test_impl, C)
        self.assertTrue(countParfors(test_impl, (types.Array(types.float64, 1, 'C'), )) == 2)
        self.assertTrue(countParfors(test_impl, (types.Array(types.float64, 2, 'C'), )) == 2)

    @skip_unsupported
    def test_std(self):
        def test_impl(A):
            return A.std()
        N = 100
        A = np.random.ranf(N)
        B = np.random.randint(10, size=(N, 3))
        C = A + 1j * A
        self.check(test_impl, A)
        self.check(test_impl, B)
        self.check(test_impl, C)
        self.assertTrue(countParfors(test_impl, (types.Array(types.float64, 1, 'C'), )) == 2)
        self.assertTrue(countParfors(test_impl, (types.Array(types.float64, 2, 'C'), )) == 2)

    @skip_unsupported
    def test_random_parfor(self):
        """
        Test function with only a random call to make sure a random function
        like ranf is actually translated to a parfor.
        """
        def test_impl(n):
            A = np.random.ranf((n, n))
            return A
        self.assertTrue(countParfors(test_impl, (types.int64, )) == 1)

    @skip_unsupported
    def test_randoms(self):
        def test_impl(n):
            A = np.random.standard_normal(size=(n, n))
            B = np.random.randn(n, n)
            C = np.random.normal(0.0, 1.0, (n, n))
            D = np.random.chisquare(1.0, (n, n))
            E = np.random.randint(1, high=3, size=(n, n))
            F = np.random.triangular(1, 2, 3, (n, n))
            return np.sum(A+B+C+D+E+F)

        n = 128
        cpfunc = self.compile_parallel(test_impl, (numba.typeof(n),))
        parfor_output = cpfunc.entry_point(n)
        py_output = test_impl(n)
        # check results within 5% since random numbers generated in parallel
        np.testing.assert_allclose(parfor_output, py_output, rtol=0.05)
        self.assertTrue(countParfors(test_impl, (types.int64, )) == 1)

    @skip_unsupported
    def test_dead_randoms(self):
        def test_impl(n):
            A = np.random.standard_normal(size=(n, n))
            B = np.random.randn(n, n)
            C = np.random.normal(0.0, 1.0, (n, n))
            D = np.random.chisquare(1.0, (n, n))
            E = np.random.randint(1, high=3, size=(n, n))
            F = np.random.triangular(1, 2, 3, (n, n))
            return 3

        n = 128
        cpfunc = self.compile_parallel(test_impl, (numba.typeof(n),))
        parfor_output = cpfunc.entry_point(n)
        py_output = test_impl(n)
        self.assertEqual(parfor_output, py_output)
        self.assertTrue(countParfors(test_impl, (types.int64, )) == 0)

    @skip_unsupported
    def test_cfg(self):
        # from issue #2477
        def test_impl(x, is_positive, N):
            for i in numba.prange(2):
                for j in range( i*N//2, (i+1)*N//2 ):
                    is_positive[j] = 0
                    if x[j] > 0:
                        is_positive[j] = 1

            return is_positive

        N = 100
        x = np.random.rand(N)
        is_positive = np.zeros(N)
        self.check(test_impl, x, is_positive, N)

    @skip_unsupported
    def test_reduce(self):
        def test_impl(A):
            init_val = 10
            return reduce(lambda a,b: min(a, b), A, init_val)

        n = 211
        A = np.random.ranf(n)
        self.check(test_impl, A)
        A = np.random.randint(10, size=n).astype(np.int32)
        self.check(test_impl, A)

        # test checking the number of arguments for the reduce function
        def test_impl():
            g = lambda x: x ** 2
            return reduce(g, np.array([1, 2, 3, 4, 5]), 2)
        with self.assertTypingError():
            self.check(test_impl)

        # test checking reduction over bitarray masked arrays
        n = 160
        A = np.random.randint(10, size=n).astype(np.int32)
        def test_impl(A):
            return np.sum(A[A>=3])
        self.check(test_impl, A)
        # TODO: this should fuse
        # self.assertTrue(countParfors(test_impl, (numba.float64[:],)) == 1)

        def test_impl(A):
            B = A[:,0]
            return np.sum(A[B>=3,1])
        self.check(test_impl, A.reshape((16,10)))
        # TODO: this should also fuse
        #self.assertTrue(countParfors(test_impl, (numba.float64[:,:],)) == 1)

        def test_impl(A):
            B = A[:,0]
            return np.sum(A[B>=3,1:2])
        self.check(test_impl, A.reshape((16,10)))
        # this doesn't fuse due to mixed indices
        self.assertTrue(countParfors(test_impl, (numba.float64[:,:],)) == 2)

    @skip_unsupported
    def test_min(self):
        def test_impl1(A):
            return A.min()

        def test_impl2(A):
            return np.min(A)

        n = 211
        A = np.random.ranf(n)
        B = np.random.randint(10, size=n).astype(np.int32)
        C = np.random.ranf((n, n))  # test multi-dimensional array
        self.check(test_impl1, A)
        self.check(test_impl1, B)
        self.check(test_impl1, C)
        self.check(test_impl2, A)
        self.check(test_impl2, B)
        self.check(test_impl2, C)

        # checks that 0d array input raises
        msg = ("zero-size array to reduction operation "
               "minimum which has no identity")
        for impl in (test_impl1, test_impl2):
            pcfunc = self.compile_parallel(impl, (types.int64[:],))
            with self.assertRaises(ValueError) as e:
                pcfunc.entry_point(np.array([], dtype=np.int64))
            self.assertIn(msg, str(e.exception))

    @skip_unsupported
    def test_max(self):
        def test_impl1(A):
            return A.max()

        def test_impl2(A):
            return np.max(A)

        n = 211
        A = np.random.ranf(n)
        B = np.random.randint(10, size=n).astype(np.int32)
        C = np.random.ranf((n, n))  # test multi-dimensional array
        self.check(test_impl1, A)
        self.check(test_impl1, B)
        self.check(test_impl1, C)
        self.check(test_impl2, A)
        self.check(test_impl2, B)
        self.check(test_impl2, C)

        # checks that 0d array input raises
        msg = ("zero-size array to reduction operation "
               "maximum which has no identity")
        for impl in (test_impl1, test_impl2):
            pcfunc = self.compile_parallel(impl, (types.int64[:],))
            with self.assertRaises(ValueError) as e:
                pcfunc.entry_point(np.array([], dtype=np.int64))
            self.assertIn(msg, str(e.exception))

    @skip_unsupported
    def test_argmin(self):
        def test_impl1(A):
            return A.argmin()

        def test_impl2(A):
            return np.argmin(A)

        n = 211
        A = np.array([1., 0., 2., 0., 3.])
        B = np.random.randint(10, size=n).astype(np.int32)
        C = np.random.ranf((n, n))  # test multi-dimensional array
        self.check(test_impl1, A)
        self.check(test_impl1, B)
        self.check(test_impl1, C)
        self.check(test_impl2, A)
        self.check(test_impl2, B)
        self.check(test_impl2, C)

        # checks that 0d array input raises
        msg = 'attempt to get argmin of an empty sequence'
        for impl in (test_impl1, test_impl2):
            pcfunc = self.compile_parallel(impl, (types.int64[:],))
            with self.assertRaises(ValueError) as e:
                pcfunc.entry_point(np.array([], dtype=np.int64))
            self.assertIn(msg, str(e.exception))

    @skip_unsupported
    def test_argmax(self):
        def test_impl1(A):
            return A.argmax()

        def test_impl2(A):
            return np.argmax(A)

        n = 211
        A = np.array([1., 0., 3., 2., 3.])
        B = np.random.randint(10, size=n).astype(np.int32)
        C = np.random.ranf((n, n))  # test multi-dimensional array
        self.check(test_impl1, A)
        self.check(test_impl1, B)
        self.check(test_impl1, C)
        self.check(test_impl2, A)
        self.check(test_impl2, B)
        self.check(test_impl2, C)

        # checks that 0d array input raises
        msg = 'attempt to get argmax of an empty sequence'
        for impl in (test_impl1, test_impl2):
            pcfunc = self.compile_parallel(impl, (types.int64[:],))
            with self.assertRaises(ValueError) as e:
                pcfunc.entry_point(np.array([], dtype=np.int64))
            self.assertIn(msg, str(e.exception))

    @skip_unsupported
    def test_parfor_array_access1(self):
        # signed index of the prange generated by sum() should be replaced
        # resulting in array A to be eliminated (see issue #2846)
        def test_impl(n):
            A = np.ones(n)
            return A.sum()

        n = 211
        self.check(test_impl, n)
        self.assertEqual(countArrays(test_impl, (types.intp,)), 0)

    @skip_unsupported
    def test_parfor_array_access2(self):
        # in this test, the prange index has the same name (i) in two loops
        # thus, i has multiple definitions and is harder to replace
        def test_impl(n):
            A = np.ones(n)
            m = 0
            n = 0
            for i in numba.prange(len(A)):
                m += A[i]

            for i in numba.prange(len(A)):
                if m == n:  # access in another block
                    n += A[i]

            return m + n

        n = 211
        self.check(test_impl, n)
        self.assertEqual(countNonParforArrayAccesses(test_impl, (types.intp,)), 0)

    @skip_unsupported
    def test_parfor_array_access3(self):
        def test_impl(n):
            A = np.ones(n, np.int64)
            m = 0
            for i in numba.prange(len(A)):
                m += A[i]
                if m==2:
                    i = m

        n = 211
        with self.assertRaises(ValueError) as raises:
            self.check(test_impl, n)
        self.assertIn("Overwrite of parallel loop index", str(raises.exception))

    @skip_unsupported
    @needs_blas
    def test_parfor_array_access4(self):
        # in this test, one index of a multi-dim access should be replaced
        # np.dot parallel implementation produces this case
        def test_impl(A, b):
            return np.dot(A, b)

        n = 211
        d = 4
        A = np.random.ranf((n, d))
        b = np.random.ranf(d)
        self.check(test_impl, A, b)
        # make sure the parfor index is replaced in build_tuple of access to A
        test_ir, tp = get_optimized_numba_ir(
            test_impl, (types.Array(types.float64, 2, 'C'),
                        types.Array(types.float64, 1, 'C')))
        # this code should have one basic block after optimization
        self.assertTrue(len(test_ir.blocks) == 1 and 0 in test_ir.blocks)
        block = test_ir.blocks[0]
        parfor_found = False
        parfor = None
        for stmt in block.body:
            if isinstance(stmt, numba.parfor.Parfor):
                parfor_found = True
                parfor = stmt

        self.assertTrue(parfor_found)
        build_tuple_found = False
        # there should be only one build_tuple
        for bl in parfor.loop_body.values():
            for stmt in bl.body:
                if (isinstance(stmt, ir.Assign)
                        and isinstance(stmt.value, ir.Expr)
                        and stmt.value.op == 'build_tuple'):
                    build_tuple_found = True
                    self.assertTrue(parfor.index_var in stmt.value.items)

        self.assertTrue(build_tuple_found)

    @skip_unsupported
    def test_parfor_dtype_type(self):
        # test array type replacement creates proper type
        def test_impl(a):
            for i in numba.prange(len(a)):
                a[i] = a.dtype.type(0)
            return a[4]

        a = np.ones(10)
        self.check(test_impl, a)

    @skip_unsupported
    def test_parfor_array_access5(self):
        # one dim is slice in multi-dim access
        def test_impl(n):
            X = np.ones((n, 3))
            y = 0
            for i in numba.prange(n):
                y += X[i,:].sum()
            return y

        n = 211
        self.check(test_impl, n)
        self.assertEqual(countNonParforArrayAccesses(test_impl, (types.intp,)), 0)

    @skip_unsupported
    @test_disabled # Test itself is problematic, see #3155
    def test_parfor_hoist_setitem(self):
        # Make sure that read of out is not hoisted.
        def test_impl(out):
            for i in prange(10):
                out[0] = 2 * out[0]
            return out[0]

        out = np.ones(1)
        self.check(test_impl, out)

    @skip_unsupported
    @needs_blas
    def test_parfor_generate_fuse(self):
        # issue #2857
        def test_impl(N, D):
            w = np.ones(D)
            X = np.ones((N, D))
            Y = np.ones(N)
            for i in range(3):
                B = (-Y * np.dot(X, w))

            return B

        n = 211
        d = 3
        self.check(test_impl, n, d)
        self.assertEqual(countArrayAllocs(test_impl, (types.intp, types.intp)), 4)
        self.assertEqual(countParfors(test_impl, (types.intp, types.intp)), 4)

    @skip_unsupported
    def test_ufunc_expr(self):
        # issue #2885
        def test_impl(A, B):
            return np.bitwise_and(A, B)

        A = np.ones(3, np.uint8)
        B = np.ones(3, np.uint8)
        B[1] = 0
        self.check(test_impl, A, B)

    @skip_unsupported
    def test_find_callname_intrinsic(self):
        def test_impl(n):
            A = unsafe_empty((n,))
            for i in range(n):
                A[i] = i + 2.0
            return A

        # the unsafe allocation should be found even though it is imported
        # as a different name
        self.assertEqual(countArrayAllocs(test_impl, (types.intp,)), 1)

    @skip_unsupported
    def test_reduction_var_reuse(self):
        # issue #3139
        def test_impl(n):
            acc = 0
            for i in prange(n):
                acc += 1

            for i in prange(n):
                acc += 2

            return acc
        self.check(test_impl, 16)

    @skip_unsupported
    def test_two_d_array_reduction_reuse(self):
        def test_impl(n):
            shp = (13, 17)
            size = shp[0] * shp[1]
            result1 = np.zeros(shp, np.int_)
            tmp = np.arange(size).reshape(shp)

            for i in numba.prange(n):
                result1 += tmp

            for i in numba.prange(n):
                result1 += tmp

            return result1

        self.check(test_impl, 100)

    @skip_unsupported
    def test_one_d_array_reduction(self):
        def test_impl(n):
            result = np.zeros(1, np.int_)

            for i in numba.prange(n):
                result += np.array([i], np.int_)

            return result

        self.check(test_impl, 100)

    @skip_unsupported
    def test_two_d_array_reduction(self):
        def test_impl(n):
            shp = (13, 17)
            size = shp[0] * shp[1]
            result1 = np.zeros(shp, np.int_)
            tmp = np.arange(size).reshape(shp)

            for i in numba.prange(n):
                result1 += tmp

            return result1

        self.check(test_impl, 100)

    @skip_unsupported
    def test_two_d_array_reduction_with_float_sizes(self):
        # result1 is float32 and tmp is float64.
        # Tests reduction with differing dtypes.
        def test_impl(n):
            shp = (2, 3)
            result1 = np.zeros(shp, np.float32)
            tmp = np.array([1.0, 2.0, 3.0, 4.0, 5.0, 6.0]).reshape(shp)

            for i in numba.prange(n):
                result1 += tmp

            return result1

        self.check(test_impl, 100)

    @skip_unsupported
    def test_two_d_array_reduction_prod(self):
        def test_impl(n):
            shp = (13, 17)
            result1 = 2 * np.ones(shp, np.int_)
            tmp = 2 * np.ones_like(result1)

            for i in numba.prange(n):
                result1 *= tmp

            return result1

        self.check(test_impl, 100)

    @skip_unsupported
    def test_three_d_array_reduction(self):
        def test_impl(n):
            shp = (3, 2, 7)
            result1 = np.zeros(shp, np.int_)

            for i in numba.prange(n):
                result1 += np.ones(shp, np.int_)

            return result1

        self.check(test_impl, 100)

    @skip_unsupported
    def test_preparfor_canonicalize_kws(self):
        # test canonicalize_array_math typing for calls with kw args
        def test_impl(A):
            return A.argsort() + 1

        n = 211
        A = np.arange(n)
        self.check(test_impl, A)

    @skip_unsupported
    def test_no_hoisting_with_member_function_call(self):
        def test_impl(X):
            n = X.shape[0]
            acc = 0
            for i in prange(n):
                R = {1, 2, 3}
                R.add(i)
                tmp = 0
                for x in R:
                    tmp += x
                acc += tmp
            return acc

        self.check(test_impl, np.random.ranf(128))


class TestPrangeBase(TestParforsBase):

    def __init__(self, *args):
        TestParforsBase.__init__(self, *args)

    def generate_prange_func(self, pyfunc, patch_instance):
        """
        This function does the actual code augmentation to enable the explicit
        testing of `prange` calls in place of `range`.
        """
        pyfunc_code = pyfunc.__code__

        prange_names = list(pyfunc_code.co_names)

        if patch_instance is None:
            # patch all instances, cheat by just switching
            # range for prange
            assert 'range' in pyfunc_code.co_names
            prange_names = tuple([x if x != 'range' else 'prange'
                                  for x in pyfunc_code.co_names])
            new_code = bytes(pyfunc_code.co_code)
        else:
            # patch specified instances...
            # find where 'range' is in co_names
            range_idx = pyfunc_code.co_names.index('range')
            range_locations = []
            # look for LOAD_GLOBALs that point to 'range'
            for _, instr in ByteCodeIter(pyfunc_code):
                if instr.opname == 'LOAD_GLOBAL':
                    if instr.arg == range_idx:
                        range_locations.append(instr.offset + 1)
            # add in 'prange' ref
            prange_names.append('prange')
            prange_names = tuple(prange_names)
            prange_idx = len(prange_names) - 1
            new_code = bytearray(pyfunc_code.co_code)
            assert len(patch_instance) <= len(range_locations)
            # patch up the new byte code
            for i in patch_instance:
                idx = range_locations[i]
                new_code[idx] = prange_idx
            new_code = bytes(new_code)

        # create new code parts
        co_args = [pyfunc_code.co_argcount]
        if sys.version_info > (3, 0):
            co_args.append(pyfunc_code.co_kwonlyargcount)
        co_args.extend([pyfunc_code.co_nlocals,
                        pyfunc_code.co_stacksize,
                        pyfunc_code.co_flags,
                        new_code,
                        pyfunc_code.co_consts,
                        prange_names,
                        pyfunc_code.co_varnames,
                        pyfunc_code.co_filename,
                        pyfunc_code.co_name,
                        pyfunc_code.co_firstlineno,
                        pyfunc_code.co_lnotab,
                        pyfunc_code.co_freevars,
                        pyfunc_code.co_cellvars
                        ])

        # create code object with prange mutation
        prange_code = pytypes.CodeType(*co_args)

        # get function
        pfunc = pytypes.FunctionType(prange_code, globals())

        return pfunc

    def prange_tester(self, pyfunc, *args, **kwargs):
        """
        The `prange` tester
        This is a hack. It basically switches out range calls for prange.
        It does this by copying the live code object of a function
        containing 'range' then copying the .co_names and mutating it so
        that 'range' is replaced with 'prange'. It then creates a new code
        object containing the mutation and instantiates a function to contain
        it. At this point three results are created:
        1. The result of calling the original python function.
        2. The result of calling a njit compiled version of the original
            python function.
        3. The result of calling a njit(parallel=True) version of the mutated
           function containing `prange`.
        The three results are then compared and the `prange` based function's
        llvm_ir is inspected to ensure the scheduler code is present.

        Arguments:
         pyfunc - the python function to test
         args - data arguments to pass to the pyfunc under test

        Keyword Arguments:
         patch_instance - iterable containing which instances of `range` to
                          replace. If not present all instance of `range` are
                          replaced.
         scheduler_type - 'signed', 'unsigned' or None, default is None.
                           Supply in cases where the presence of a specific
                           scheduler is to be asserted.
         check_fastmath - if True then a check will be performed to ensure the
                          IR contains instructions labelled with 'fast'
         check_fastmath_result - if True then a check will be performed to
                                 ensure the result of running with fastmath
                                 on matches that of the pyfunc
         Remaining kwargs are passed to np.testing.assert_almost_equal


        Example:
            def foo():
                acc = 0
                for x in range(5):
                    for y in range(10):
                        acc +=1
                return acc

            # calling as
            prange_tester(foo)
            # will test code equivalent to
            # def foo():
            #     acc = 0
            #     for x in prange(5): # <- changed
            #         for y in prange(10): # <- changed
            #             acc +=1
            #     return acc

            # calling as
            prange_tester(foo, patch_instance=[1])
            # will test code equivalent to
            # def foo():
            #     acc = 0
            #     for x in range(5): # <- outer loop (0) unchanged
            #         for y in prange(10): # <- inner loop (1) changed
            #             acc +=1
            #     return acc

        """
        patch_instance = kwargs.pop('patch_instance', None)
        check_fastmath = kwargs.pop('check_fastmath', False)
        check_fastmath_result = kwargs.pop('check_fastmath_result', False)

        pfunc = self.generate_prange_func(pyfunc, patch_instance)

        # Compile functions
        # compile a standard njit of the original function
        sig = tuple([numba.typeof(x) for x in args])
        cfunc = self.compile_njit(pyfunc, sig)

        # compile the prange injected function
        with warnings.catch_warnings(record=True) as raised_warnings:
            warnings.simplefilter('always')
            cpfunc = self.compile_parallel(pfunc, sig)

        # if check_fastmath is True then check fast instructions
        if check_fastmath:
            self.assert_fastmath(pfunc, sig)

        # if check_fastmath_result is True then compile a function
        # so that the parfors checker can assert the result is ok.
        if check_fastmath_result:
            fastcpfunc = self.compile_parallel_fastmath(pfunc, sig)
            kwargs = dict({'fastmath_pcres': fastcpfunc}, **kwargs)

        self.check_parfors_vs_others(pyfunc, cfunc, cpfunc, *args, **kwargs)
        return raised_warnings


class TestPrange(TestPrangeBase):
    """ Tests Prange """

    @skip_unsupported
    def test_prange01(self):
        def test_impl():
            n = 4
            A = np.zeros(n)
            for i in range(n):
                A[i] = 2.0 * i
            return A
        self.prange_tester(test_impl, scheduler_type='unsigned',
                           check_fastmath=True)

    @skip_unsupported
    def test_prange02(self):
        def test_impl():
            n = 4
            A = np.zeros(n - 1)
            for i in range(1, n):
                A[i - 1] = 2.0 * i
            return A
        self.prange_tester(test_impl, scheduler_type='unsigned',
                           check_fastmath=True)

    @skip_unsupported
    def test_prange03(self):
        def test_impl():
            s = 0
            for i in range(10):
                s += 2
            return s
        self.prange_tester(test_impl, scheduler_type='unsigned',
                           check_fastmath=True)

    @skip_unsupported
    def test_prange04(self):
        def test_impl():
            a = 2
            b = 3
            A = np.empty(4)
            for i in range(4):
                if i == a:
                    A[i] = b
                else:
                    A[i] = 0
            return A
        self.prange_tester(test_impl, scheduler_type='unsigned',
                           check_fastmath=True)

    @skip_unsupported
    def test_prange05(self):
        def test_impl():
            n = 4
            A = np.ones((n), dtype=np.float64)
            s = 0
            for i in range(1, n - 1, 1):
                s += A[i]
            return s
        self.prange_tester(test_impl, scheduler_type='unsigned',
                           check_fastmath=True)

    @skip_unsupported
    def test_prange06(self):
        def test_impl():
            n = 4
            A = np.ones((n), dtype=np.float64)
            s = 0
            for i in range(1, 1, 1):
                s += A[i]
            return s
        self.prange_tester(test_impl, scheduler_type='unsigned',
                           check_fastmath=True)

    @skip_unsupported
    def test_prange07(self):
        def test_impl():
            n = 4
            A = np.ones((n), dtype=np.float64)
            s = 0
            for i in range(n, 1):
                s += A[i]
            return s
        self.prange_tester(test_impl, scheduler_type='unsigned',
                           check_fastmath=True)

    @skip_unsupported
    def test_prange08(self):
        def test_impl():
            n = 4
            A = np.ones((n))
            acc = 0
            for i in range(len(A)):
                for j in range(len(A)):
                    acc += A[i]
            return acc
        self.prange_tester(test_impl, scheduler_type='unsigned',
                           check_fastmath=True)

    @skip_unsupported
    def test_prange08_1(self):
        def test_impl():
            n = 4
            A = np.ones((n))
            acc = 0
            for i in range(4):
                for j in range(4):
                    acc += A[i]
            return acc
        self.prange_tester(test_impl, scheduler_type='unsigned',
                           check_fastmath=True)

    @skip_unsupported
    def test_prange09(self):
        def test_impl():
            n = 4
            acc = 0
            for i in range(n):
                for j in range(n):
                    acc += 1
            return acc
        # patch inner loop to 'prange'
        self.prange_tester(test_impl, patch_instance=[1],
                           scheduler_type='unsigned',
                           check_fastmath=True)

    @skip_unsupported
    def test_prange10(self):
        def test_impl():
            n = 4
            acc2 = 0
            for j in range(n):
                acc1 = 0
                for i in range(n):
                    acc1 += 1
                acc2 += acc1
            return acc2
        # patch outer loop to 'prange'
        self.prange_tester(test_impl, patch_instance=[0],
                           scheduler_type='unsigned',
                           check_fastmath=True)

    @skip_unsupported
    @unittest.skip("list append is not thread-safe yet (#2391, #2408)")
    def test_prange11(self):
        def test_impl():
            n = 4
            return [np.sin(j) for j in range(n)]
        self.prange_tester(test_impl, scheduler_type='unsigned',
                           check_fastmath=True)

    @skip_unsupported
    def test_prange12(self):
        def test_impl():
            acc = 0
            n = 4
            X = np.ones(n)
            for i in range(-len(X)):
                acc += X[i]
            return acc
        self.prange_tester(test_impl, scheduler_type='unsigned',
                           check_fastmath=True)

    @skip_unsupported
    def test_prange13(self):
        def test_impl(n):
            acc = 0
            for i in range(n):
                acc += 1
            return acc
        self.prange_tester(test_impl, np.int32(4), scheduler_type='unsigned',
                           check_fastmath=True)

    @skip_unsupported
    def test_prange14(self):
        def test_impl(A):
            s = 3
            for i in range(len(A)):
                s += A[i]*2
            return s
        # this tests reduction detection well since the accumulated variable
        # is initialized before the parfor and the value accessed from the array
        # is updated before accumulation
        self.prange_tester(test_impl, np.random.ranf(4),
                           scheduler_type='unsigned',
                           check_fastmath=True)

    @skip_unsupported
    def test_prange15(self):
        # from issue 2587
        # test parfor type inference when there is multi-dimensional indexing
        def test_impl(N):
            acc = 0
            for i in range(N):
                x = np.ones((1, 1))
                acc += x[0, 0]
            return acc
        self.prange_tester(test_impl, 1024, scheduler_type='unsigned',
                           check_fastmath=True)

    # Tests for negative ranges
    @skip_unsupported
    def test_prange16(self):
        def test_impl(N):
            acc = 0
            for i in range(-N, N):
                acc += 2
            return acc
        self.prange_tester(test_impl, 1024, scheduler_type='signed',
                           check_fastmath=True)

    @skip_unsupported
    def test_prange17(self):
        def test_impl(N):
            acc = 0
            X = np.ones(N)
            for i in range(-N, N):
                acc += X[i]
            return acc
        self.prange_tester(test_impl, 9, scheduler_type='signed',
                           check_fastmath=True)

    @skip_unsupported
    def test_prange18(self):
        def test_impl(N):
            acc = 0
            X = np.ones(N)
            for i in range(-N, 5):
                acc -= X[i]
                for j in range(-4, N):
                    acc += X[j]
            return acc
        self.prange_tester(test_impl, 9, scheduler_type='signed',
                           check_fastmath=True)

    @skip_unsupported
    def test_prange19(self):
        def test_impl(N):
            acc = 0
            M = N + 4
            X = np.ones((N, M))
            for i in range(-N, N):
                for j in range(-M, M):
                    acc += X[i, j]
            return acc
        self.prange_tester(test_impl, 9, scheduler_type='signed',
                           check_fastmath=True)

    @skip_unsupported
    def test_prange20(self):
        def test_impl(N):
            acc = 0
            X = np.ones(N)
            for i in range(-1, N):
                acc += X[i]
            return acc
        self.prange_tester(test_impl, 9, scheduler_type='signed',
                           check_fastmath=True)

    @skip_unsupported
    def test_prange21(self):
        def test_impl(N):
            acc = 0
            for i in range(-3, -1):
                acc += 3
            return acc
        self.prange_tester(test_impl, 9, scheduler_type='signed',
                           check_fastmath=True)

    @skip_unsupported
    def test_prange22(self):
        def test_impl():
            a = 0
            b = 3
            A = np.empty(4)
            for i in range(-2, 2):
                if i == a:
                    A[i] = b
                elif i < 1:
                    A[i] = -1
                else:
                    A[i] = 7
            return A
        self.prange_tester(test_impl, scheduler_type='signed',
                           check_fastmath=True, check_fastmath_result=True)

    @skip_unsupported
    def test_prange23(self):
        # test non-contig input
        def test_impl(A):
            for i in range(len(A)):
                A[i] = i
            return A
        A = np.zeros(32)[::2]
        self.prange_tester(test_impl, A, scheduler_type='unsigned',
                           check_fastmath=True, check_fastmath_result=True)

    @skip_unsupported
    def test_prange24(self):
        # test non-contig input, signed range
        def test_impl(A):
            for i in range(-len(A), 0):
                A[i] = i
            return A
        A = np.zeros(32)[::2]
        self.prange_tester(test_impl, A, scheduler_type='signed',
                           check_fastmath=True, check_fastmath_result=True)

    # should this work?
    @skip_unsupported
    def test_prange25(self):
        def test_impl(A):
            B = A[::3]
            for i in range(len(B)):
                B[i] = i
            return A
        A = np.zeros(32)[::2]
        self.prange_tester(test_impl, A, scheduler_type='unsigned',
                           check_fastmath=True, check_fastmath_result=True)

#    @skip_unsupported
    @test_disabled
    def test_check_error_model(self):
        def test_impl():
            n = 32
            A = np.zeros(n)
            for i in range(n):
                A[i] = 1 / i # div-by-zero when i = 0
            return A

        with self.assertRaises(ZeroDivisionError) as raises:
            test_impl()

        # compile parallel functions
        pfunc = self.generate_prange_func(test_impl, None)
        pcres = self.compile_parallel(pfunc, ())
        pfcres = self.compile_parallel_fastmath(pfunc, ())

        # should raise
        with self.assertRaises(ZeroDivisionError) as raises:
            pcres.entry_point()

        # should not raise
        result = pfcres.entry_point()
        self.assertEqual(result[0], np.inf)


    @skip_unsupported
    def test_check_alias_analysis(self):
        # check alias analysis reports ok
        def test_impl(A):
            for i in range(len(A)):
                B = A[i]
                B[:] = 1
            return A
        A = np.zeros(32).reshape(4, 8)
        self.prange_tester(test_impl, A, scheduler_type='unsigned',
                           check_fastmath=True, check_fastmath_result=True)
        pfunc = self.generate_prange_func(test_impl, None)
        sig = tuple([numba.typeof(A)])
        cres = self.compile_parallel_fastmath(pfunc, sig)
        _ir = self._get_gufunc_ir(cres)
        for k, v in _ir.items():
            for line in v.splitlines():
                # get the fn definition line
                if 'define' in line and k in line:
                    # there should only be 2x noalias, one on each of the first
                    # 2 args (retptr, excinfo).
                    # Note: used to be 3x no noalias, but env arg is dropped.
                    self.assertEqual(line.count('noalias'), 2)
                    break

    @skip_unsupported
    def test_prange_raises_invalid_step_size(self):
        def test_impl(N):
            acc = 0
            for i in range(0, N, 2):
                acc += 2
            return acc

        with self.assertRaises(NotImplementedError) as raises:
            self.prange_tester(test_impl, 1024)
        msg = 'Only constant step size of 1 is supported for prange'
        self.assertIn(msg, str(raises.exception))

    @skip_unsupported
    def test_prange_fastmath_check_works(self):
        # this function will benefit from `fastmath`, the div will
        # get optimised to a multiply by reciprocal and the accumulator
        # then becomes an fmadd: A = A + i * 0.5
        def test_impl():
            n = 128
            A = 0
            for i in range(n):
                A += i / 2.0
            return A
        self.prange_tester(test_impl, scheduler_type='unsigned',
                           check_fastmath=True)
        pfunc = self.generate_prange_func(test_impl, None)
        cres = self.compile_parallel_fastmath(pfunc, ())
        ir = self._get_gufunc_ir(cres)
        _id = '%[A-Z]?.[0-9]+[.]?[i]?'
        recipr_str = '\s+%s = fmul fast double %s, 5.000000e-01'
        reciprocal_inst = re.compile(recipr_str % (_id, _id))
        fadd_inst = re.compile('\s+%s = fadd fast double %s, %s'
                               % (_id, _id, _id))
        # check there is something like:
        #  %.329 = fmul fast double %.325, 5.000000e-01
        #  %.337 = fadd fast double %A.07, %.329
        for name, kernel in ir.items():
            splitted = kernel.splitlines()
            for i, x in enumerate(splitted):
                if reciprocal_inst.match(x):
                    break
            self.assertTrue(fadd_inst.match(splitted[i + 1]))

    @skip_unsupported
    def test_kde_example(self):
        def test_impl(X):
            # KDE example
            b = 0.5
            points = np.array([-1.0, 2.0, 5.0])
            N = points.shape[0]
            n = X.shape[0]
            exps = 0
            for i in range(n):
                p = X[i]
                d = (-(p - points)**2) / (2 * b**2)
                m = np.min(d)
                exps += m - np.log(b * N) + np.log(np.sum(np.exp(d - m)))
            return exps

        n = 128
        X = np.random.ranf(n)
        self.prange_tester(test_impl, X)

    @skip_unsupported
    def test_parfor_alias1(self):
        def test_impl(n):
            b = np.zeros((n, n))
            a = b[0]
            for j in range(n):
                a[j] = j + 1
            return b.sum()
        self.prange_tester(test_impl, 4)

    @skip_unsupported
    def test_parfor_alias2(self):
        def test_impl(n):
            b = np.zeros((n, n))
            for i in range(n):
              a = b[i]
              for j in range(n):
                a[j] = i + j
            return b.sum()
        self.prange_tester(test_impl, 4)

    @skip_unsupported
    def test_parfor_alias3(self):
        def test_impl(n):
            b = np.zeros((n, n, n))
            for i in range(n):
              a = b[i]
              for j in range(n):
                c = a[j]
                for k in range(n):
                  c[k] = i + j + k
            return b.sum()
        self.prange_tester(test_impl, 4)

    @skip_unsupported
    def test_parfor_race_1(self):
        def test_impl(x, y):
            for j in range(y):
                k = x
            return k
        raised_warnings = self.prange_tester(test_impl, 10, 20)
        warning_obj = raised_warnings[0]
        expected_msg = ("Variable k used in parallel loop may be written to "
                        "simultaneously by multiple workers and may result "
                        "in non-deterministic or unintended results.")
        self.assertIn(expected_msg, str(warning_obj.message))

    @skip_unsupported
<<<<<<< HEAD
    def test_nested_parfor_push_call_vars(self):
        """ issue 3686: if a prange has something inside it that causes
            a nested parfor to be generated and both the inner and outer
            parfor use the same call variable defined outside the parfors
            then ensure that when that call variable is pushed into the
            parfor that the call variable isn't duplicated with the same
            name resulting in a redundant type lock.
        """
        def test_impl():
            B = 0
            f = np.negative
            for i in range(1):
                this_matters = f(1.)
                B += f(np.zeros(1,))[0]
            for i in range(2):
                this_matters = f(1.)
                B += f(np.zeros(1,))[0]

            return B
        self.prange_tester(test_impl)
=======
    def test_multiple_call_getattr_object(self):
        def test_impl(n):
            B = 0
            f = np.negative
            for i in range(1):
                this_matters = f(1.0)
                B += f(n)

            return B
        self.prange_tester(test_impl, 1.0)
>>>>>>> 8cbe10b6


@skip_parfors_unsupported
@x86_only
class TestParforsVectorizer(TestPrangeBase):

    # env mutating test
    _numba_parallel_test_ = False

    def get_gufunc_asm(self, func, schedule_type, *args, **kwargs):

        fastmath = kwargs.pop('fastmath', False)
        nthreads = kwargs.pop('nthreads', 2)
        cpu_name = kwargs.pop('cpu_name', 'skylake-avx512')
        assertions = kwargs.pop('assertions', True)

        env_opts = {'NUMBA_CPU_NAME': cpu_name,
                    'NUMBA_CPU_FEATURES': '',
                    'NUMBA_NUM_THREADS': str(nthreads)
                    }

        overrides = []
        for k, v in env_opts.items():
            overrides.append(override_env_config(k, v))

        with overrides[0], overrides[1], overrides[2]:
            sig = tuple([numba.typeof(x) for x in args])
            pfunc_vectorizable = self.generate_prange_func(func, None)
            if fastmath == True:
                cres = self.compile_parallel_fastmath(pfunc_vectorizable, sig)
            else:
                cres = self.compile_parallel(pfunc_vectorizable, sig)

            # get the gufunc asm
            asm = self._get_gufunc_asm(cres)

            if assertions:
                schedty = re.compile('call\s+\w+\*\s+@do_scheduling_(\w+)\(')
                matches = schedty.findall(cres.library.get_llvm_str())
                self.assertEqual(len(matches), 2) # 1x decl, 1x call
                self.assertEqual(matches[0], matches[1])
                self.assertTrue(asm != {})

        return asm

    # this is a common match pattern for something like:
    # \n\tvsqrtpd\t-192(%rbx,%rsi,8), %zmm0\n
    # to check vsqrtpd operates on zmm
    match_vsqrtpd_on_zmm = re.compile('\n\s+vsqrtpd\s+.*zmm.*\n')

    @linux_only
    def test_vectorizer_fastmath_asm(self):
        """ This checks that if fastmath is set and the underlying hardware
        is suitable, and the function supplied is amenable to fastmath based
        vectorization, that the vectorizer actually runs.
        """

        # This function will benefit from `fastmath` if run on a suitable
        # target. The vectorizer should unwind the loop and generate
        # packed dtype=double add and sqrt instructions.
        def will_vectorize(A):
            n = len(A)
            acc = 0
            for i in range(n):
                acc += np.sqrt(i)
            return acc

        arg = np.zeros(10)

        fast_asm = self.get_gufunc_asm(will_vectorize, 'unsigned', arg,
                                       fastmath=True)
        slow_asm = self.get_gufunc_asm(will_vectorize, 'unsigned', arg,
                                       fastmath=False)

        for v in fast_asm.values():
            # should unwind and call vector sqrt then vector add
            # all on packed doubles using zmm's
            self.assertTrue('vaddpd' in v)
            self.assertTrue('vsqrtpd' in v)
            self.assertTrue('zmm' in v)
            # make sure vsqrtpd operates on zmm
            self.assertTrue(len(self.match_vsqrtpd_on_zmm.findall(v)) > 1)

        for v in slow_asm.values():
            # vector variants should not be present
            self.assertTrue('vaddpd' not in v)
            self.assertTrue('vsqrtpd' not in v)
            # check scalar variant is present
            self.assertTrue('vsqrtsd' in v)
            self.assertTrue('vaddsd' in v)
            # check no zmm addressing is present
            self.assertTrue('zmm' not in v)

    @linux_only
    def test_unsigned_refusal_to_vectorize(self):
        """ This checks that if fastmath is set and the underlying hardware
        is suitable, and the function supplied is amenable to fastmath based
        vectorization, that the vectorizer actually runs.
        """

        def will_not_vectorize(A):
            n = len(A)
            for i in range(-n, 0):
                A[i] = np.sqrt(A[i])
            return A

        def will_vectorize(A):
            n = len(A)
            for i in range(n):
                A[i] = np.sqrt(A[i])
            return A

        arg = np.zeros(10)

        novec_asm = self.get_gufunc_asm(will_not_vectorize, 'signed', arg,
                                        fastmath=True)

        vec_asm = self.get_gufunc_asm(will_vectorize, 'unsigned', arg,
                                      fastmath=True)

        for v in novec_asm.values():
            # vector variant should not be present
            self.assertTrue('vsqrtpd' not in v)
            # check scalar variant is present
            self.assertTrue('vsqrtsd' in v)
            # check no zmm addressing is present
            self.assertTrue('zmm' not in v)

        for v in vec_asm.values():
            # should unwind and call vector sqrt then vector mov
            # all on packed doubles using zmm's
            self.assertTrue('vsqrtpd' in v)
            self.assertTrue('vmovupd' in v)
            self.assertTrue('zmm' in v)
            # make sure vsqrtpd operates on zmm
            self.assertTrue(len(self.match_vsqrtpd_on_zmm.findall(v)) > 1)

    @linux_only
    # needed as 32bit doesn't have equivalent signed/unsigned instruction generation
    # for this function
    @skip_unsupported
    def test_signed_vs_unsigned_vec_asm(self):
        """ This checks vectorization for signed vs unsigned variants of a
        trivial accumulator, the only meaningful difference should be the
        presence of signed vs. unsigned unpack instructions (for the
        induction var).
        """
        def signed_variant():
            n = 4096
            A = 0.
            for i in range(-n, 0):
                A += i
            return A

        def unsigned_variant():
            n = 4096
            A = 0.
            for i in range(n):
                A += i
            return A

        signed_asm = self.get_gufunc_asm(signed_variant, 'signed',
                                         fastmath=True)
        unsigned_asm = self.get_gufunc_asm(unsigned_variant, 'unsigned',
                                           fastmath=True)

        def strip_instrs(asm):
            acc = []
            for x in asm.splitlines():
                spd = x.strip()
                # filter out anything that isn't a trivial instruction
                # and anything with the gufunc id as it contains an address
                if spd != '' and not (spd.startswith('.')
                                     or spd.startswith('_')
                                     or spd.startswith('"')
                                     or '__numba_parfor_gufunc' in spd):
                        acc.append(re.sub('[\t]', '', spd))
            return acc

        for k, v in signed_asm.items():
            signed_instr = strip_instrs(v)
            break

        for k, v in unsigned_asm.items():
            unsigned_instr = strip_instrs(v)
            break

        from difflib import SequenceMatcher as sm
        # make sure that the only difference in instruction (if there is a
        # difference) is the char 'u'. For example:
        # vcvtsi2sdq vs. vcvtusi2sdq
        self.assertEqual(len(signed_instr), len(unsigned_instr))
        for a, b in zip(signed_instr, unsigned_instr):
            if a == b:
                continue
            else:
                s = sm(lambda x: x == '\t', a, b)
                ops = s.get_opcodes()
                for op in ops:
                    if op[0] == 'insert':
                        self.assertEqual(b[op[-2]:op[-1]], 'u')


class TestParforsSlice(TestParforsBase):

    def check(self, pyfunc, *args, **kwargs):
        cfunc, cpfunc = self.compile_all(pyfunc, *args)
        self.check_parfors_vs_others(pyfunc, cfunc, cpfunc, *args, **kwargs)

    @skip_unsupported
    def test_parfor_slice1(self):
        def test_impl(a):
            (n,) = a.shape
            b = a[0:n-2] + a[1:n-1]
            return b

        self.check(test_impl, np.ones(10))

    @skip_unsupported
    def test_parfor_slice2(self):
        def test_impl(a, m):
            (n,) = a.shape
            b = a[0:n-2] + a[1:m]
            return b

        # runtime assertion should succeed
        self.check(test_impl, np.ones(10), 9)
        # next we expect failure
        with self.assertRaises(AssertionError) as raises:
            njit(parallel=True)(test_impl)(np.ones(10),10)
        self.assertIn("do not match", str(raises.exception))

    @skip_unsupported
    def test_parfor_slice3(self):
        def test_impl(a):
            (m,n) = a.shape
            b = a[0:m-1,0:n-1] + a[1:m,1:n]
            return b

        self.check(test_impl, np.ones((4,3)))

    @skip_unsupported
    def test_parfor_slice4(self):
        def test_impl(a):
            (m,n) = a.shape
            b = a[:,0:n-1] + a[:,1:n]
            return b

        self.check(test_impl, np.ones((4,3)))

    @skip_unsupported
    def test_parfor_slice5(self):
        def test_impl(a):
            (m,n) = a.shape
            b = a[0:m-1,:] + a[1:m,:]
            return b

        self.check(test_impl, np.ones((4,3)))

    @skip_unsupported
    def test_parfor_slice6(self):
        def test_impl(a):
            b = a.transpose()
            c = a[1,:] + b[:,1]
            return c

        self.check(test_impl, np.ones((4,3)))

    @skip_unsupported
    def test_parfor_slice7(self):
        def test_impl(a):
            b = a.transpose()
            c = a[1,:] + b[1,:]
            return c

        # runtime check should succeed
        self.check(test_impl, np.ones((3,3)))
        # next we expect failure
        with self.assertRaises(AssertionError) as raises:
            njit(parallel=True)(test_impl)(np.ones((3,4)))
        self.assertIn("do not match", str(raises.exception))

#    @skip_unsupported
    @test_disabled
    def test_parfor_slice8(self):
        def test_impl(a):
            (m,n) = a.shape
            b = a.transpose()
            b[1:m,1:n] = a[1:m,1:n]
            return b

        self.check(test_impl, np.arange(9).reshape((3,3)))

#    @skip_unsupported
    @test_disabled
    def test_parfor_slice9(self):
        def test_impl(a):
            (m,n) = a.shape
            b = a.transpose()
            b[1:n,1:m] = a[:,1:m]
            return b

        self.check(test_impl, np.arange(12).reshape((3,4)))

#    @skip_unsupported
    @test_disabled
    def test_parfor_slice10(self):
        def test_impl(a):
            (m,n) = a.shape
            b = a.transpose()
            b[2,1:m] = a[2,1:m]
            return b

        self.check(test_impl, np.arange(9).reshape((3,3)))

    @skip_unsupported
    def test_parfor_slice11(self):
        def test_impl(a):
            (m,n,l) = a.shape
            b = a.copy()
            b[:,1,1:l] = a[:,2,1:l]
            return b

        self.check(test_impl, np.arange(27).reshape((3,3,3)))

    @skip_unsupported
    def test_parfor_slice12(self):
        def test_impl(a):
            (m,n) = a.shape
            b = a.copy()
            b[1,1:-1] = a[0,:-2]
            return b

        self.check(test_impl, np.arange(12).reshape((3,4)))

    @skip_unsupported
    def test_parfor_slice13(self):
        def test_impl(a):
            (m,n) = a.shape
            b = a.copy()
            c = -1
            b[1,1:c] = a[0,-n:c-1]
            return b

        self.check(test_impl, np.arange(12).reshape((3,4)))

    @skip_unsupported
    def test_parfor_slice14(self):
        def test_impl(a):
            (m,n) = a.shape
            b = a.copy()
            c = -1
            b[1,:-1] = a[0,-3:4]
            return b

        self.check(test_impl, np.arange(12).reshape((3,4)))

    @skip_unsupported
    def test_parfor_slice15(self):
        def test_impl(a):
            (m,n) = a.shape
            b = a.copy()
            c = -1
            b[1,-(n-1):] = a[0,-3:4]
            return b

        self.check(test_impl, np.arange(12).reshape((3,4)))

    @skip_unsupported
    def test_parfor_slice16(self):
        def test_impl(a, b, n):
            assert(a.shape == b.shape)
            a[1:n] = 10
            b[0:(n-1)] = 10
            return a * b

        self.check(test_impl, np.ones(10), np.zeros(10), 8)
        args = (numba.float64[:], numba.float64[:], numba.int64)
        self.assertEqual(countParfors(test_impl, args), 2)

    @skip_unsupported
    def test_parfor_slice17(self):
        def test_impl(m, A):
            B = np.zeros(m)
            n = len(A)
            B[-n:] = A
            return B

        self.check(test_impl, 10, np.ones(10))

    @skip_unsupported
    def test_parfor_slice18(self):
        # issue 3534
        def test_impl():
            a = np.zeros(10)
            a[1:8] = np.arange(0, 7)
            y = a[3]
            return y

        self.check(test_impl)

    @skip_unsupported
    def test_parfor_slice19(self):
        # issues #3561 and #3554, empty slice binop
        def test_impl(X):
            X[:0] += 1
            return X

        self.check(test_impl, np.ones(10))


class TestParforsOptions(TestParforsBase):

    def check(self, pyfunc, *args, **kwargs):
        cfunc, cpfunc = self.compile_all(pyfunc, *args)
        self.check_parfors_vs_others(pyfunc, cfunc, cpfunc, *args, **kwargs)

    @skip_unsupported
    def test_parfor_options(self):
        def test_impl(a):
            n = a.shape[0]
            b = np.ones(n)
            c = np.array([ i for i in range(n) ])
            b[:n] = a + b * c
            for i in prange(n):
                c[i] = b[i] * a[i]
            return reduce(lambda x,y:x+y, c, 0)

        self.check(test_impl, np.ones(10))
        args = (numba.float64[:],)
        # everything should fuse with default option
        self.assertEqual(countParfors(test_impl, args), 1)
        # with no fusion
        self.assertEqual(countParfors(test_impl, args, fusion=False), 6)
        # with no fusion, comprehension
        self.assertEqual(countParfors(test_impl, args, fusion=False,
                         comprehension=False), 5)
        #with no fusion, comprehension, setitem
        self.assertEqual(countParfors(test_impl, args, fusion=False,
                         comprehension=False, setitem=False), 4)
         # with no fusion, comprehension, prange
        self.assertEqual(countParfors(test_impl, args, fusion=False,
                         comprehension=False, setitem=False, prange=False), 3)
         # with no fusion, comprehension, prange, reduction
        self.assertEqual(countParfors(test_impl, args, fusion=False,
                         comprehension=False, setitem=False, prange=False,
                         reduction=False), 2)
        # with no fusion, comprehension, prange, reduction, numpy
        self.assertEqual(countParfors(test_impl, args, fusion=False,
                         comprehension=False, setitem=False, prange=False,
                         reduction=False, numpy=False), 0)


class TestParforsBitMask(TestParforsBase):

    def check(self, pyfunc, *args, **kwargs):
        cfunc, cpfunc = self.compile_all(pyfunc, *args)
        self.check_parfors_vs_others(pyfunc, cfunc, cpfunc, *args, **kwargs)

    @skip_unsupported
    def test_parfor_bitmask1(self):
        def test_impl(a, n):
            b = a > n
            a[b] = 0
            return a

        self.check(test_impl, np.arange(10), 5)

    @skip_unsupported
    def test_parfor_bitmask2(self):
        def test_impl(a, b):
            a[b] = 0
            return a

        a = np.arange(10)
        b = a > 5
        self.check(test_impl, a, b)

    @skip_unsupported
    def test_parfor_bitmask3(self):
        def test_impl(a, b):
            a[b] = a[b]
            return a

        a = np.arange(10)
        b = a > 5
        self.check(test_impl, a, b)

    @skip_unsupported
    def test_parfor_bitmask4(self):
        def test_impl(a, b):
            a[b] = (2 * a)[b]
            return a

        a = np.arange(10)
        b = a > 5
        self.check(test_impl, a, b)

    @skip_unsupported
    def test_parfor_bitmask5(self):
        def test_impl(a, b):
            a[b] = a[b] * a[b]
            return a

        a = np.arange(10)
        b = a > 5
        self.check(test_impl, a, b)

    @skip_unsupported
    def test_parfor_bitmask6(self):
        def test_impl(a, b, c):
            a[b] = c
            return a

        a = np.arange(10)
        b = a > 5
        c = np.zeros(sum(b))

        # expect failure due to lack of parallelism
        with self.assertRaises(AssertionError) as raises:
            self.check(test_impl, a, b, c)
        self.assertIn("\'@do_scheduling\' not found", str(raises.exception))

class TestParforsMisc(TestParforsBase):
    """
    Tests miscellaneous parts of ParallelAccelerator use.
    """
    _numba_parallel_test_ = False

    @skip_unsupported
    def test_warn_if_cache_set(self):

        def pyfunc():
            arr = np.ones(100)
            for i in prange(arr.size):
                arr[i] += i
            return arr

        cfunc = njit(parallel=True, cache=True)(pyfunc)

        with warnings.catch_warnings(record=True) as raised_warnings:
            warnings.simplefilter('always')
            cfunc()

        self.assertEqual(len(raised_warnings), 1)
        warning_obj = raised_warnings[0]
        expected_msg = ("as it uses dynamic globals "
                        "(such as ctypes pointers and large global arrays)")
        self.assertIn(expected_msg, str(warning_obj.message))

        # Make sure the dynamic globals flag is set
        has_dynamic_globals = [cres.library.has_dynamic_globals
                               for cres in cfunc.overloads.values()]
        self.assertEqual(has_dynamic_globals, [True])

    @skip_unsupported
    def test_statement_reordering_respects_aliasing(self):
        def impl():
            a = np.zeros(10)
            a[1:8] = np.arange(0, 7)
            print('a[3]:', a[3])
            print('a[3]:', a[3])
            return a

        cres = self.compile_parallel(impl, ())
        with captured_stdout() as stdout:
            cres.entry_point()
        for line in stdout.getvalue().splitlines():
            self.assertEqual('a[3]: 2.0', line)


@skip_unsupported
class TestParforsDiagnostics(TestParforsBase):

    def check(self, pyfunc, *args, **kwargs):
        cfunc, cpfunc = self.compile_all(pyfunc, *args)
        self.check_parfors_vs_others(pyfunc, cfunc, cpfunc, *args, **kwargs)

    def assert_fusion_equivalence(self, got, expected):
        a = self._fusion_equivalent(got)
        b = self._fusion_equivalent(expected)
        self.assertEqual(a, b)

    def _fusion_equivalent(self, thing):
        # parfors indexes the Parfors class instance id's from whereever the
        # internal state happens to be. To assert fusion equivalence we just
        # check that the relative difference between fusion adjacency lists
        # is the same. For example:
        # {3: [2, 1]} is the same as {13: [12, 11]}
        # this function strips the indexing etc out returning something suitable
        # for checking equivalence
        new = defaultdict(list)
        min_key = min(thing.keys())
        for k in sorted(thing.keys()):
            new[k - min_key] = [x - min_key for x in thing[k]]
        return new

    def assert_diagnostics(self, diagnostics, parfors_count=None,
                           fusion_info=None, nested_fusion_info=None,
                           replaced_fns=None):
        if parfors_count is not None:
            self.assertEqual(parfors_count, diagnostics.count_parfors())
        if fusion_info is not None:
            self.assert_fusion_equivalence(fusion_info, diagnostics.fusion_info)
        if nested_fusion_info is not None:
            self.assert_fusion_equivalence(nested_fusion_info,
                                           diagnostics.nested_fusion_info)
        if replaced_fns is not None:
            repl = diagnostics.replaced_fns.values()
            for x in replaced_fns:
                for replaced in repl:
                    if replaced[0] == x:
                        break
                else:
                    msg = "Replacement for %s was not found. Had %s" % (x, repl)
                    raise AssertionError(msg)
        # just make sure that the dump() function doesn't have an issue!
        with captured_stdout():
            diagnostics.dump(4)

    def test_array_expr(self):
        def test_impl():
            n = 10
            a = np.ones(n)
            b = np.zeros(n)
            return a + b

        self.check(test_impl,)
        cpfunc = self.compile_parallel(test_impl, ())
        diagnostics = cpfunc.metadata['parfor_diagnostics']
        self.assert_diagnostics(diagnostics, parfors_count=1,
                                fusion_info = {3: [4, 5]})

    def test_prange(self):
        def test_impl():
            n = 10
            a = np.empty(n)
            for i in prange(n):
                a[i] = i * 10
            return a

        self.check(test_impl,)
        cpfunc = self.compile_parallel(test_impl, ())
        diagnostics = cpfunc.metadata['parfor_diagnostics']
        self.assert_diagnostics(diagnostics, parfors_count=1)

    def test_nested_prange(self):
        def test_impl():
            n = 10
            a = np.empty((n, n))
            for i in prange(n):
                for j in prange(n):
                    a[i, j] = i * 10 + j
            return a

        self.check(test_impl,)
        cpfunc = self.compile_parallel(test_impl, ())
        diagnostics = cpfunc.metadata['parfor_diagnostics']
        self.assert_diagnostics(diagnostics, parfors_count=2,
                                nested_fusion_info={2: [1]})

    def test_function_replacement(self):
        def test_impl():
            n = 10
            a = np.ones(n)
            b = np.argmin(a)
            return b

        self.check(test_impl,)
        cpfunc = self.compile_parallel(test_impl, ())
        diagnostics = cpfunc.metadata['parfor_diagnostics']
        self.assert_diagnostics(diagnostics, parfors_count=1,
                                fusion_info={2: [3]},
                                replaced_fns = [('argmin', 'numpy'),])

    def test_reduction(self):
        def test_impl():
            n = 10
            a = np.ones(n + 1) # prevent fusion
            acc = 0
            for i in prange(n):
                acc += a[i]
            return acc

        self.check(test_impl,)
        cpfunc = self.compile_parallel(test_impl, ())
        diagnostics = cpfunc.metadata['parfor_diagnostics']
        self.assert_diagnostics(diagnostics, parfors_count=2)

    def test_setitem(self):
        def test_impl():
            n = 10
            a = np.ones(n)
            a[:] = 7
            return a

        self.check(test_impl,)
        cpfunc = self.compile_parallel(test_impl, ())
        diagnostics = cpfunc.metadata['parfor_diagnostics']
        self.assert_diagnostics(diagnostics, parfors_count=2)


if __name__ == "__main__":
    unittest.main()<|MERGE_RESOLUTION|>--- conflicted
+++ resolved
@@ -2028,7 +2028,6 @@
         self.assertIn(expected_msg, str(warning_obj.message))
 
     @skip_unsupported
-<<<<<<< HEAD
     def test_nested_parfor_push_call_vars(self):
         """ issue 3686: if a prange has something inside it that causes
             a nested parfor to be generated and both the inner and outer
@@ -2049,7 +2048,8 @@
 
             return B
         self.prange_tester(test_impl)
-=======
+
+    @skip_unsupported
     def test_multiple_call_getattr_object(self):
         def test_impl(n):
             B = 0
@@ -2060,7 +2060,6 @@
 
             return B
         self.prange_tester(test_impl, 1.0)
->>>>>>> 8cbe10b6
 
 
 @skip_parfors_unsupported
