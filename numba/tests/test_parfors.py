#
# Copyright (c) 2017 Intel Corporation
# SPDX-License-Identifier: BSD-2-Clause
#


from math import sqrt
import numbers
import re
import sys
import dis
import platform
import types as pytypes
import warnings
from functools import reduce
import numpy as np
from numpy.random import randn
import operator
from collections import defaultdict, namedtuple
import copy
from itertools import cycle, chain

import numba.parfors.parfor
<<<<<<< HEAD
from numba import (njit, prange, parallel_chunksize,
                   get_parallel_chunksize, set_parallel_chunksize)
=======
from numba import njit, prange, set_num_threads, get_num_threads, typeof
>>>>>>> 3fd158f7
from numba.core import (types, utils, typing, errors, ir, rewrites,
                        typed_passes, inline_closurecall, config, compiler, cpu)
from numba.extending import (overload_method, register_model,
                             typeof_impl, unbox, NativeValue, models)
from numba.core.registry import cpu_target
from numba.core.annotations import type_annotations
from numba.core.ir_utils import (find_callname, guard, build_definitions,
                            get_definition, is_getitem, is_setitem,
                            index_var_of_get_setitem)
from numba.np.unsafe.ndarray import empty_inferred as unsafe_empty
from numba.core.bytecode import ByteCodeIter
from numba.core.compiler import (compile_isolated, Flags, CompilerBase,
                                 DefaultPassBuilder)
from numba.core.compiler_machinery import register_pass, AnalysisPass
from numba.core.typed_passes import IRLegalization
from numba.tests.support import (TestCase, captured_stdout, MemoryLeakMixin,
                      override_env_config, linux_only, tag,
                      skip_parfors_unsupported, _32bit, needs_blas,
                      needs_lapack, disabled_test, skip_unless_scipy)
import cmath
import unittest


x86_only = unittest.skipIf(platform.machine() not in ('i386', 'x86_64'), 'x86 only test')

_GLOBAL_INT_FOR_TESTING1 = 17
_GLOBAL_INT_FOR_TESTING2 = 5

TestNamedTuple = namedtuple('TestNamedTuple', ('part0', 'part1'))

def null_comparer(a, b):
    """
    Used with check_arq_equality to indicate that we do not care
    whether the value of the parameter at the end of the function
    has a particular value.
    """
    pass

class TestParforsBase(TestCase):
    """
    Base class for testing parfors.
    Provides functions for compilation and three way comparison between
    python functions, njit'd functions and parfor njit'd functions.
    """

    _numba_parallel_test_ = False

    def __init__(self, *args):
        # flags for njit()
        self.cflags = Flags()
        self.cflags.set('nrt')

        # flags for njit(parallel=True)
        self.pflags = Flags()
        self.pflags.set('auto_parallel', cpu.ParallelOptions(True))
        self.pflags.set('nrt')

        # flags for njit(parallel=True, fastmath=True)
        self.fast_pflags = Flags()
        self.fast_pflags.set('auto_parallel', cpu.ParallelOptions(True))
        self.fast_pflags.set('nrt')
        self.fast_pflags.set('fastmath', cpu.FastMathOptions(True))
        super(TestParforsBase, self).__init__(*args)

    def _compile_this(self, func, sig, flags):
        return compile_isolated(func, sig, flags=flags)

    def compile_parallel(self, func, sig):
        return self._compile_this(func, sig, flags=self.pflags)

    def compile_parallel_fastmath(self, func, sig):
        return self._compile_this(func, sig, flags=self.fast_pflags)

    def compile_njit(self, func, sig):
        return self._compile_this(func, sig, flags=self.cflags)

    def compile_all(self, pyfunc, *args, **kwargs):
        sig = tuple([numba.typeof(x) for x in args])

        # compile the prange injected function
        cpfunc = self.compile_parallel(pyfunc, sig)

        # compile a standard njit of the original function
        cfunc = self.compile_njit(pyfunc, sig)

        return cfunc, cpfunc

    def check_parfors_vs_others(self, pyfunc, cfunc, cpfunc, *args, **kwargs):
        """
        Checks python, njit and parfor impls produce the same result.

        Arguments:
            pyfunc - the python function to test
            cfunc - CompilerResult from njit of pyfunc
            cpfunc - CompilerResult from njit(parallel=True) of pyfunc
            args - arguments for the function being tested
        Keyword Arguments:
            scheduler_type - 'signed', 'unsigned' or None, default is None.
                           Supply in cases where the presence of a specific
                           scheduler is to be asserted.
            fastmath_pcres - a fastmath parallel compile result, if supplied
                             will be run to make sure the result is correct
            check_arg_equality - some functions need to check that a
                                 parameter is modified rather than a certain
                                 value returned.  If this keyword argument
                                 is supplied, it should be a list of
                                 comparison functions such that the i'th
                                 function in the list is used to compare the
                                 i'th parameter of the njit and parallel=True
                                 functions against the i'th parameter of the
                                 standard Python function, asserting if they
                                 differ.  The length of this list must be equal
                                 to the number of parameters to the function.
                                 The null comparator is available for use
                                 when you do not desire to test if some
                                 particular parameter is changed.
            Remaining kwargs are passed to np.testing.assert_almost_equal
        """
        scheduler_type = kwargs.pop('scheduler_type', None)
        check_fastmath = kwargs.pop('check_fastmath', None)
        fastmath_pcres = kwargs.pop('fastmath_pcres', None)
        check_scheduling = kwargs.pop('check_scheduling', True)
        check_args_for_equality = kwargs.pop('check_arg_equality', None)

        def copy_args(*args):
            if not args:
                return tuple()
            new_args = []
            for x in args:
                if isinstance(x, np.ndarray):
                    new_args.append(x.copy('k'))
                elif isinstance(x, np.number):
                    new_args.append(x.copy())
                elif isinstance(x, numbers.Number):
                    new_args.append(x)
                elif isinstance(x, tuple):
                    new_args.append(copy.deepcopy(x))
                elif isinstance(x, list):
                    new_args.append(x[:])
                else:
                    raise ValueError('Unsupported argument type encountered')
            return tuple(new_args)

        # python result
        py_args = copy_args(*args)
        py_expected = pyfunc(*py_args)

        # njit result
        njit_args = copy_args(*args)
        njit_output = cfunc.entry_point(*njit_args)

        # parfor result
        parfor_args = copy_args(*args)
        parfor_output = cpfunc.entry_point(*parfor_args)

        if check_args_for_equality is None:
            np.testing.assert_almost_equal(njit_output, py_expected, **kwargs)
            np.testing.assert_almost_equal(parfor_output, py_expected, **kwargs)
            self.assertEqual(type(njit_output), type(parfor_output))
        else:
            assert(len(py_args) == len(check_args_for_equality))
            for pyarg, njitarg, parforarg, argcomp in zip(
                py_args, njit_args, parfor_args, check_args_for_equality):
                argcomp(njitarg, pyarg, **kwargs)
                argcomp(parforarg, pyarg, **kwargs)

        if check_scheduling:
            self.check_scheduling(cpfunc, scheduler_type)

        # if requested check fastmath variant
        if fastmath_pcres is not None:
            parfor_fastmath_output = fastmath_pcres.entry_point(*copy_args(*args))
            np.testing.assert_almost_equal(parfor_fastmath_output, py_expected,
                                           **kwargs)


    def check_scheduling(self, cres, scheduler_type):
        # make sure parfor set up scheduling
        scheduler_str = '@do_scheduling'
        if scheduler_type is not None:
            if scheduler_type in ['signed', 'unsigned']:
                scheduler_str += '_' + scheduler_type
            else:
                msg = "Unknown scheduler_type specified: %s"
                raise ValueError(msg % scheduler_type)

        self.assertIn(scheduler_str, cres.library.get_llvm_str())

    def _filter_mod(self, mod, magicstr, checkstr=None):
        """ helper function to filter out modules by name"""
        filt = [x for x in mod if magicstr in x.name]
        if checkstr is not None:
            for x in filt:
                assert checkstr in str(x)
        return filt

    def _get_gufunc_modules(self, cres, magicstr, checkstr=None):
        """ gets the gufunc LLVM Modules"""
        _modules = [x for x in cres.library._codegen._engine._ee._modules]
        return self._filter_mod(_modules, magicstr, checkstr=checkstr)

    def _get_gufunc_info(self, cres, fn):
        """ helper for gufunc IR/asm generation"""
        # get the gufunc modules
        magicstr = '__numba_parfor_gufunc'
        gufunc_mods = self._get_gufunc_modules(cres, magicstr)
        x = dict()
        for mod in gufunc_mods:
            x[mod.name] = fn(mod)
        return x

    def _get_gufunc_ir(self, cres):
        """
        Returns the IR of the gufuncs used as parfor kernels
        as a dict mapping the gufunc name to its IR.

        Arguments:
         cres - a CompileResult from `njit(parallel=True, ...)`
        """
        return self._get_gufunc_info(cres, str)

    def _get_gufunc_asm(self, cres):
        """
        Returns the assembly of the gufuncs used as parfor kernels
        as a dict mapping the gufunc name to its assembly.

        Arguments:
         cres - a CompileResult from `njit(parallel=True, ...)`
        """
        tm = cres.library._codegen._tm
        def emit_asm(mod):
            return str(tm.emit_assembly(mod))
        return self._get_gufunc_info(cres, emit_asm)

    def assert_fastmath(self, pyfunc, sig):
        """
        Asserts that the fastmath flag has some effect in that suitable
        instructions are now labelled as `fast`. Whether LLVM can actually do
        anything to optimise better now the derestrictions are supplied is
        another matter!

        Arguments:
         pyfunc - a function that contains operations with parallel semantics
         sig - the type signature of pyfunc
        """

        cres = self.compile_parallel_fastmath(pyfunc, sig)
        _ir = self._get_gufunc_ir(cres)

        def _get_fast_instructions(ir):
            splitted = ir.splitlines()
            fast_inst = []
            for x in splitted:
                m = re.search(r'\bfast\b', x)  # \b for wholeword
                if m is not None:
                    fast_inst.append(x)
            return fast_inst

        def _assert_fast(instrs):
            ops = ('fadd', 'fsub', 'fmul', 'fdiv', 'frem', 'fcmp')
            for inst in instrs:
                count = 0
                for op in ops:
                    match = op + ' fast'
                    if match in inst:
                        count += 1
                self.assertTrue(count > 0)

        for name, guir in _ir.items():
            inst = _get_fast_instructions(guir)
            _assert_fast(inst)


def blackscholes_impl(sptprice, strike, rate, volatility, timev):
    # blackscholes example
    logterm = np.log(sptprice / strike)
    powterm = 0.5 * volatility * volatility
    den = volatility * np.sqrt(timev)
    d1 = (((rate + powterm) * timev) + logterm) / den
    d2 = d1 - den
    NofXd1 = 0.5 + 0.5 * 2.0 * d1
    NofXd2 = 0.5 + 0.5 * 2.0 * d2
    futureValue = strike * np.exp(- rate * timev)
    c1 = futureValue * NofXd2
    call = sptprice * NofXd1 - c1
    put = call - futureValue + sptprice
    return put


def lr_impl(Y, X, w, iterations):
    # logistic regression example
    for i in range(iterations):
        w -= np.dot(((1.0 / (1.0 + np.exp(-Y * np.dot(X, w))) - 1.0) * Y), X)
    return w

def example_kmeans_test(A, numCenter, numIter, init_centroids):
    centroids = init_centroids
    N, D = A.shape

    for l in range(numIter):
        dist = np.array([[sqrt(np.sum((A[i,:]-centroids[j,:])**2))
                                for j in range(numCenter)] for i in range(N)])
        labels = np.array([dist[i,:].argmin() for i in range(N)])

        centroids = np.array([[np.sum(A[labels==i, j])/np.sum(labels==i)
                                 for j in range(D)] for i in range(numCenter)])

    return centroids

def get_optimized_numba_ir(test_func, args, **kws):
    typingctx = typing.Context()
    targetctx = cpu.CPUContext(typingctx)
    test_ir = compiler.run_frontend(test_func)
    if kws:
        options = cpu.ParallelOptions(kws)
    else:
        options = cpu.ParallelOptions(True)

    tp = TestPipeline(typingctx, targetctx, args, test_ir)

    with cpu_target.nested_context(typingctx, targetctx):
        typingctx.refresh()
        targetctx.refresh()

        inline_pass = inline_closurecall.InlineClosureCallPass(tp.state.func_ir,
                                                               options,
                                                               typed=True)
        inline_pass.run()

        rewrites.rewrite_registry.apply('before-inference', tp.state)

        tp.state.typemap, tp.state.return_type, tp.state.calltypes, _ = \
        typed_passes.type_inference_stage(tp.state.typingctx, tp.state.func_ir,
            tp.state.args, None)

        type_annotations.TypeAnnotation(
            func_ir=tp.state.func_ir,
            typemap=tp.state.typemap,
            calltypes=tp.state.calltypes,
            lifted=(),
            lifted_from=None,
            args=tp.state.args,
            return_type=tp.state.return_type,
            html_output=config.HTML)

        diagnostics = numba.parfors.parfor.ParforDiagnostics()

        preparfor_pass = numba.parfors.parfor.PreParforPass(
            tp.state.func_ir, tp.state.typemap, tp.state.calltypes,
            tp.state.typingctx, options,
            swapped=diagnostics.replaced_fns)
        preparfor_pass.run()

        rewrites.rewrite_registry.apply('after-inference', tp.state)

        flags = compiler.Flags()
        parfor_pass = numba.parfors.parfor.ParforPass(
            tp.state.func_ir, tp.state.typemap, tp.state.calltypes,
            tp.state.return_type, tp.state.typingctx, options,
            flags, tp.state.metadata, diagnostics=diagnostics)
        parfor_pass.run()
        test_ir._definitions = build_definitions(test_ir.blocks)

    return test_ir, tp

def countParfors(test_func, args, **kws):
    test_ir, tp = get_optimized_numba_ir(test_func, args, **kws)
    ret_count = 0

    for label, block in test_ir.blocks.items():
        for i, inst in enumerate(block.body):
            if isinstance(inst, numba.parfors.parfor.Parfor):
                ret_count += 1

    return ret_count


def countArrays(test_func, args, **kws):
    test_ir, tp = get_optimized_numba_ir(test_func, args, **kws)
    return _count_arrays_inner(test_ir.blocks, tp.state.typemap)

def get_init_block_size(test_func, args, **kws):
    test_ir, tp = get_optimized_numba_ir(test_func, args, **kws)
    blocks = test_ir.blocks

    ret_count = 0

    for label, block in blocks.items():
        for i, inst in enumerate(block.body):
            if isinstance(inst, numba.parfors.parfor.Parfor):
                ret_count += len(inst.init_block.body)

    return ret_count

def _count_arrays_inner(blocks, typemap):
    ret_count = 0
    arr_set = set()

    for label, block in blocks.items():
        for i, inst in enumerate(block.body):
            if isinstance(inst, numba.parfors.parfor.Parfor):
                parfor_blocks = inst.loop_body.copy()
                parfor_blocks[0] = inst.init_block
                ret_count += _count_arrays_inner(parfor_blocks, typemap)
            if (isinstance(inst, ir.Assign)
                    and isinstance(typemap[inst.target.name],
                                    types.ArrayCompatible)):
                arr_set.add(inst.target.name)

    ret_count += len(arr_set)
    return ret_count

def countArrayAllocs(test_func, args, **kws):
    test_ir, tp = get_optimized_numba_ir(test_func, args, **kws)
    ret_count = 0

    for block in test_ir.blocks.values():
        ret_count += _count_array_allocs_inner(test_ir, block)

    return ret_count

def _count_array_allocs_inner(func_ir, block):
    ret_count = 0
    for inst in block.body:
        if isinstance(inst, numba.parfors.parfor.Parfor):
            ret_count += _count_array_allocs_inner(func_ir, inst.init_block)
            for b in inst.loop_body.values():
                ret_count += _count_array_allocs_inner(func_ir, b)

        if (isinstance(inst, ir.Assign) and isinstance(inst.value, ir.Expr)
                and inst.value.op == 'call'
                and (guard(find_callname, func_ir, inst.value) == ('empty', 'numpy')
                or guard(find_callname, func_ir, inst.value)
                    == ('empty_inferred', 'numba.np.unsafe.ndarray'))):
            ret_count += 1

    return ret_count

def countNonParforArrayAccesses(test_func, args, **kws):
    test_ir, tp = get_optimized_numba_ir(test_func, args, **kws)
    return _count_non_parfor_array_accesses_inner(test_ir, test_ir.blocks,
                                                  tp.state.typemap)

def _count_non_parfor_array_accesses_inner(f_ir, blocks, typemap, parfor_indices=None):
    ret_count = 0
    if parfor_indices is None:
        parfor_indices = set()

    for label, block in blocks.items():
        for stmt in block.body:
            if isinstance(stmt, numba.parfors.parfor.Parfor):
                parfor_indices.add(stmt.index_var.name)
                parfor_blocks = stmt.loop_body.copy()
                parfor_blocks[0] = stmt.init_block
                ret_count += _count_non_parfor_array_accesses_inner(
                    f_ir, parfor_blocks, typemap, parfor_indices)

            # getitem
            if (is_getitem(stmt) and isinstance(typemap[stmt.value.value.name],
                        types.ArrayCompatible) and not _uses_indices(
                        f_ir, index_var_of_get_setitem(stmt), parfor_indices)):
                ret_count += 1

            # setitem
            if (is_setitem(stmt) and isinstance(typemap[stmt.target.name],
                    types.ArrayCompatible) and not _uses_indices(
                    f_ir, index_var_of_get_setitem(stmt), parfor_indices)):
                ret_count += 1

    return ret_count

def _uses_indices(f_ir, index, index_set):
    if index.name in index_set:
        return True

    ind_def = guard(get_definition, f_ir, index)
    if isinstance(ind_def, ir.Expr) and ind_def.op == 'build_tuple':
        varnames = set(v.name for v in ind_def.items)
        return len(varnames & index_set) != 0

    return False


class TestPipeline(object):
    def __init__(self, typingctx, targetctx, args, test_ir):
        self.state = compiler.StateDict()
        self.state.typingctx = typingctx
        self.state.targetctx = targetctx
        self.state.args = args
        self.state.func_ir = test_ir
        self.state.typemap = None
        self.state.return_type = None
        self.state.calltypes = None
        self.state.metadata = {}


class TestParfors(TestParforsBase):

    def __init__(self, *args):
        TestParforsBase.__init__(self, *args)
        # these are used in the mass of simple tests
        m = np.reshape(np.arange(12.), (3, 4))
        self.simple_args = [np.arange(3.), np.arange(4.), m, m.T]

    def check(self, pyfunc, *args, **kwargs):
        cfunc, cpfunc = self.compile_all(pyfunc, *args)
        self.check_parfors_vs_others(pyfunc, cfunc, cpfunc, *args, **kwargs)

    def gen_linspace(self, n, ct):
        """Make *ct* sample 1D arrays of length *n* using np.linspace().
        """
        def gen():
            yield np.linspace(0, 1, n)
            yield np.linspace(2, 1, n)
            yield np.linspace(1, 2, n)

        src = cycle(gen())
        return [next(src) for i in range(ct)]

    def gen_linspace_variants(self, ct):
        """Make 1D, 2D, 3D variants of the data in C and F orders
        """
        # 1D
        yield self.gen_linspace(10, ct=ct)

        # 2D
        arr2ds = [x.reshape((2, 3))
                  for x in self.gen_linspace(n=2 * 3, ct=ct)]
        yield arr2ds
        # Fortran order
        yield [np.asfortranarray(x) for x in arr2ds]

        # 3D
        arr3ds = [x.reshape((2, 3, 4))
                  for x in self.gen_linspace(n=2 * 3 * 4, ct=ct)]
        yield arr3ds
        # Fortran order
        yield [np.asfortranarray(x) for x in arr3ds]

    def check_variants(self, impl, arg_gen, **kwargs):
        """Run self.check(impl, ...) on array data generated from arg_gen.
        """
        for args in arg_gen():
            with self.subTest(list(map(typeof, args))):
                self.check(impl, *args, **kwargs)

    def count_parfors_variants(self, impl, arg_gen, **kwargs):
        """Run self.countParfors(impl, ...) on array types generated from
        arg_gen.
        """
        for args in arg_gen():
            with self.subTest(list(map(typeof, args))):
                argtys = tuple(map(typeof, args))
                # At least one parfors
                self.assertGreaterEqual(countParfors(impl, argtys), 1)

    @skip_parfors_unsupported
    def test_arraymap(self):
        def test_impl(a, x, y):
            return a * x + y

        self.check_variants(test_impl, lambda: self.gen_linspace_variants(3))

    @skip_parfors_unsupported
    @needs_blas
    def test_mvdot(self):
        def test_impl(a, v):
            return np.dot(a, v)

        A = np.linspace(0, 1, 20).reshape(2, 10)
        v = np.linspace(2, 1, 10)

        self.check(test_impl, A, v)

    @skip_parfors_unsupported
    def test_0d_broadcast(self):
        def test_impl():
            X = np.array(1)
            Y = np.ones((10, 12))
            return np.sum(X + Y)
        self.check(test_impl)
        self.assertEqual(countParfors(test_impl, ()), 1)

    @skip_parfors_unsupported
    def test_2d_parfor(self):
        def test_impl():
            X = np.ones((10, 12))
            Y = np.zeros((10, 12))
            return np.sum(X + Y)
        self.check(test_impl)
        self.assertEqual(countParfors(test_impl, ()), 1)

    @skip_parfors_unsupported
    def test_nd_parfor(self):
        def case1():
            X = np.ones((10, 12))
            Y = np.zeros((10, 12))
            yield (X, Y)

        data_gen = lambda: chain(case1(), self.gen_linspace_variants(2))

        def test_impl(X, Y):
            return np.sum(X + Y)

        self.check_variants(test_impl, data_gen)
        self.count_parfors_variants(test_impl, data_gen)

    @skip_parfors_unsupported
    def test_pi(self):
        def test_impl(n):
            x = 2 * np.random.ranf(n) - 1
            y = 2 * np.random.ranf(n) - 1
            return 4 * np.sum(x**2 + y**2 < 1) / n

        self.check(test_impl, 100000, decimal=1)
        self.assertEqual(countParfors(test_impl, (types.int64, )), 1)
        self.assertEqual(countArrays(test_impl, (types.intp,)), 0)

    @skip_parfors_unsupported
    def test_fuse_argmin_argmax_max_min(self):
        for op in [np.argmin, np.argmax, np.min, np.max]:
            def test_impl(n):
                A = np.ones(n)
                C = op(A)
                B = A.sum()
                return B + C
            self.check(test_impl, 256)
            self.assertEqual(countParfors(test_impl, (types.int64, )), 1)
            self.assertEqual(countArrays(test_impl, (types.intp,)), 0)

    @skip_parfors_unsupported
    def test_blackscholes(self):
        # blackscholes takes 5 1D float array args
        args = (numba.float64[:], ) * 5
        self.assertEqual(countParfors(blackscholes_impl, args), 1)

    @skip_parfors_unsupported
    @needs_blas
    def test_logistic_regression(self):
        args = (numba.float64[:], numba.float64[:,:], numba.float64[:],
                numba.int64)
        self.assertEqual(countParfors(lr_impl, args), 2)
        self.assertEqual(countArrayAllocs(lr_impl, args), 1)

    @skip_parfors_unsupported
    def test_kmeans(self):
        np.random.seed(0)
        N = 1024
        D = 10
        centers = 3
        A = np.random.ranf((N, D))
        init_centroids = np.random.ranf((centers, D))
        self.check(example_kmeans_test, A, centers, 3, init_centroids,
                                                                    decimal=1)
        # TODO: count parfors after k-means fusion is working
        # requires recursive parfor counting
        arg_typs = (types.Array(types.float64, 2, 'C'), types.intp, types.intp,
                    types.Array(types.float64, 2, 'C'))
        self.assertEqual(
            countNonParforArrayAccesses(example_kmeans_test, arg_typs), 0)

    @unittest.skipIf(not _32bit, "Only impacts 32 bit hardware")
    @needs_blas
    def test_unsupported_combination_raises(self):
        """
        This test is in place until issues with the 'parallel'
        target on 32 bit hardware are fixed.
        """
        with self.assertRaises(errors.UnsupportedParforsError) as raised:
            @njit(parallel=True)
            def ddot(a, v):
                return np.dot(a, v)

            A = np.linspace(0, 1, 20).reshape(2, 10)
            v = np.linspace(2, 1, 10)
            ddot(A, v)

        msg = ("The 'parallel' target is not currently supported on 32 bit "
               "hardware")
        self.assertIn(msg, str(raised.exception))

    @skip_parfors_unsupported
    def test_simple01(self):
        def test_impl():
            return np.ones(())
        with self.assertRaises(AssertionError) as raises:
            self.check(test_impl)
        self.assertIn("\'@do_scheduling\' not found", str(raises.exception))

    @skip_parfors_unsupported
    def test_simple02(self):
        def test_impl():
            return np.ones((1,))
        self.check(test_impl)

    @skip_parfors_unsupported
    def test_simple03(self):
        def test_impl():
            return np.ones((1, 2))
        self.check(test_impl)

    @skip_parfors_unsupported
    def test_simple04(self):
        def test_impl():
            return np.ones(1)
        self.check(test_impl)

    @skip_parfors_unsupported
    def test_simple07(self):
        def test_impl():
            return np.ones((1, 2), dtype=np.complex128)
        self.check(test_impl)

    @skip_parfors_unsupported
    def test_simple08(self):
        def test_impl():
            return np.ones((1, 2)) + np.ones((1, 2))
        self.check(test_impl)

    @skip_parfors_unsupported
    def test_simple09(self):
        def test_impl():
            return np.ones((1, 1))
        self.check(test_impl)

    @skip_parfors_unsupported
    def test_simple10(self):
        def test_impl():
            return np.ones((0, 0))
        self.check(test_impl)

    @skip_parfors_unsupported
    def test_simple11(self):
        def test_impl():
            return np.ones((10, 10)) + 1.
        self.check(test_impl)

    @skip_parfors_unsupported
    def test_simple12(self):
        def test_impl():
            return np.ones((10, 10)) + np.complex128(1.)
        self.check(test_impl)

    @skip_parfors_unsupported
    def test_simple13(self):
        def test_impl():
            return np.complex128(1.)
        with self.assertRaises(AssertionError) as raises:
            self.check(test_impl)
        self.assertIn("\'@do_scheduling\' not found", str(raises.exception))

    @skip_parfors_unsupported
    def test_simple14(self):
        def test_impl():
            return np.ones((10, 10))[0::20]
        self.check(test_impl)

    @skip_parfors_unsupported
    def test_simple15(self):
        def test_impl(v1, v2, m1, m2):
            return v1 + v1
        self.check(test_impl, *self.simple_args)

    @skip_parfors_unsupported
    def test_simple16(self):
        def test_impl(v1, v2, m1, m2):
            return m1 + m1
        self.check(test_impl, *self.simple_args)

    @skip_parfors_unsupported
    def test_simple17(self):
        def test_impl(v1, v2, m1, m2):
            return m2 + v1
        self.check(test_impl, *self.simple_args)

    @skip_parfors_unsupported
    @needs_lapack
    def test_simple18(self):
        def test_impl(v1, v2, m1, m2):
            return m1.T + np.linalg.svd(m2)[1]
        self.check(test_impl, *self.simple_args)

    @skip_parfors_unsupported
    @needs_blas
    def test_simple19(self):
        def test_impl(v1, v2, m1, m2):
            return np.dot(m1, v2)
        self.check(test_impl, *self.simple_args)

    @skip_parfors_unsupported
    @needs_blas
    def test_simple20(self):
        def test_impl(v1, v2, m1, m2):
            return np.dot(m1, m2)
        # gemm is left to BLAS
        with self.assertRaises(AssertionError) as raises:
            self.check(test_impl, *self.simple_args)
        self.assertIn("\'@do_scheduling\' not found", str(raises.exception))

    @skip_parfors_unsupported
    @needs_blas
    def test_simple21(self):
        def test_impl(v1, v2, m1, m2):
            return np.dot(v1, v1)
        self.check(test_impl, *self.simple_args)

    @skip_parfors_unsupported
    def test_simple22(self):
        def test_impl(v1, v2, m1, m2):
            return np.sum(v1 + v1)
        self.check(test_impl, *self.simple_args)

    @skip_parfors_unsupported
    def test_simple23(self):
        def test_impl(v1, v2, m1, m2):
            x = 2 * v1
            y = 2 * v1
            return 4 * np.sum(x**2 + y**2 < 1) / 10
        self.check(test_impl, *self.simple_args)

    @skip_parfors_unsupported
    def test_simple24(self):
        def test_impl():
            n = 20
            A = np.ones((n, n))
            b = np.arange(n)
            return np.sum(A[:, b])
        self.check(test_impl)

    @disabled_test
    def test_simple_operator_15(self):
        """same as corresponding test_simple_<n> case but using operator.add"""
        def test_impl(v1, v2, m1, m2):
            return operator.add(v1, v1)

        self.check(test_impl, *self.simple_args)

    @disabled_test
    def test_simple_operator_16(self):
        def test_impl(v1, v2, m1, m2):
            return operator.add(m1, m1)

        self.check(test_impl, *self.simple_args)

    @disabled_test
    def test_simple_operator_17(self):
        def test_impl(v1, v2, m1, m2):
            return operator.add(m2, v1)

        self.check(test_impl, *self.simple_args)

    @skip_parfors_unsupported
    def test_np_func_direct_import(self):
        from numpy import ones  # import here becomes FreeVar
        def test_impl(n):
            A = ones(n)
            return A[0]
        n = 111
        self.check(test_impl, n)

    @skip_parfors_unsupported
    def test_np_random_func_direct_import(self):
        def test_impl(n):
            A = randn(n)
            return A[0]
        self.assertEqual(countParfors(test_impl, (types.int64, )), 1)

    @skip_parfors_unsupported
    def test_arange(self):
        # test with stop only
        def test_impl1(n):
            return np.arange(n)
        # start and stop
        def test_impl2(s, n):
            return np.arange(n)
        # start, step, stop
        def test_impl3(s, n, t):
            return np.arange(s, n, t)

        for arg in [11, 128, 30.0, complex(4,5), complex(5,4)]:
            self.check(test_impl1, arg)
            self.check(test_impl2, 2, arg)
            self.check(test_impl3, 2, arg, 2)

    @skip_parfors_unsupported
    def test_linspace(self):
        # without num
        def test_impl1(start, stop):
            return np.linspace(start, stop)
        # with num
        def test_impl2(start, stop, num):
            return np.linspace(start, stop, num)

        for arg in [11, 128, 30.0, complex(4,5), complex(5,4)]:
            self.check(test_impl1, 2, arg)
            self.check(test_impl2, 2, arg, 30)

    @skip_parfors_unsupported
    def test_size_assertion(self):
        def test_impl(m, n):
            A = np.ones(m)
            B = np.ones(n)
            return np.sum(A + B)

        self.check(test_impl, 10, 10)
        with self.assertRaises(AssertionError) as raises:
            cfunc = njit(parallel=True)(test_impl)
            cfunc(10, 9)
        msg = "Sizes of A, B do not match"
        self.assertIn(msg, str(raises.exception))

    @skip_parfors_unsupported
    def test_mean(self):
        def test_impl(A):
            return A.mean()
        N = 100
        A = np.random.ranf(N)
        B = np.random.randint(10, size=(N, 3))
        self.check(test_impl, A)
        self.check(test_impl, B)
        self.assertEqual(countParfors(test_impl, (types.Array(types.float64, 1, 'C'), )), 1)
        self.assertEqual(countParfors(test_impl, (types.Array(types.float64, 2, 'C'), )), 1)

        # Test variants
        data_gen = lambda: self.gen_linspace_variants(1)
        self.check_variants(test_impl, data_gen)
        self.count_parfors_variants(test_impl, data_gen)

    @skip_parfors_unsupported
    def test_var(self):
        def test_impl(A):
            return A.var()
        N = 100
        A = np.random.ranf(N)
        B = np.random.randint(10, size=(N, 3))
        C = A + 1j * A
        self.check(test_impl, A)
        self.check(test_impl, B)
        self.check(test_impl, C)
        self.assertEqual(countParfors(test_impl, (types.Array(types.float64, 1, 'C'), )), 2)
        self.assertEqual(countParfors(test_impl, (types.Array(types.float64, 2, 'C'), )), 2)

        # Test variants
        data_gen = lambda: self.gen_linspace_variants(1)
        self.check_variants(test_impl, data_gen)
        self.count_parfors_variants(test_impl, data_gen)

    @skip_parfors_unsupported
    def test_std(self):
        def test_impl(A):
            return A.std()
        N = 100
        A = np.random.ranf(N)
        B = np.random.randint(10, size=(N, 3))
        C = A + 1j * A
        self.check(test_impl, A)
        self.check(test_impl, B)
        self.check(test_impl, C)
        argty = (types.Array(types.float64, 1, 'C'),)
        self.assertEqual(countParfors(test_impl, argty), 2)
        self.assertEqual(countParfors(test_impl, argty), 2)

        # Test variants
        data_gen = lambda: self.gen_linspace_variants(1)
        self.check_variants(test_impl, data_gen)
        self.count_parfors_variants(test_impl, data_gen)

    @skip_parfors_unsupported
    def test_issue4963_globals(self):
        def test_impl():
            buf = np.zeros((_GLOBAL_INT_FOR_TESTING1, _GLOBAL_INT_FOR_TESTING2))
            return buf
        self.check(test_impl)

    @skip_parfors_unsupported
    def test_issue4963_freevars(self):
        _FREEVAR_INT_FOR_TESTING1 = 17
        _FREEVAR_INT_FOR_TESTING2 = 5
        def test_impl():
            buf = np.zeros((_FREEVAR_INT_FOR_TESTING1, _FREEVAR_INT_FOR_TESTING2))
            return buf
        self.check(test_impl)

    @skip_parfors_unsupported
    def test_random_parfor(self):
        """
        Test function with only a random call to make sure a random function
        like ranf is actually translated to a parfor.
        """
        def test_impl(n):
            A = np.random.ranf((n, n))
            return A
        self.assertEqual(countParfors(test_impl, (types.int64, )), 1)

    @skip_parfors_unsupported
    def test_randoms(self):
        def test_impl(n):
            A = np.random.standard_normal(size=(n, n))
            B = np.random.randn(n, n)
            C = np.random.normal(0.0, 1.0, (n, n))
            D = np.random.chisquare(1.0, (n, n))
            E = np.random.randint(1, high=3, size=(n, n))
            F = np.random.triangular(1, 2, 3, (n, n))
            return np.sum(A+B+C+D+E+F)

        n = 128
        cpfunc = self.compile_parallel(test_impl, (numba.typeof(n),))
        parfor_output = cpfunc.entry_point(n)
        py_output = test_impl(n)
        # check results within 5% since random numbers generated in parallel
        np.testing.assert_allclose(parfor_output, py_output, rtol=0.05)
        self.assertEqual(countParfors(test_impl, (types.int64, )), 1)

    @skip_parfors_unsupported
    def test_dead_randoms(self):
        def test_impl(n):
            A = np.random.standard_normal(size=(n, n))
            B = np.random.randn(n, n)
            C = np.random.normal(0.0, 1.0, (n, n))
            D = np.random.chisquare(1.0, (n, n))
            E = np.random.randint(1, high=3, size=(n, n))
            F = np.random.triangular(1, 2, 3, (n, n))
            return 3

        n = 128
        cpfunc = self.compile_parallel(test_impl, (numba.typeof(n),))
        parfor_output = cpfunc.entry_point(n)
        py_output = test_impl(n)
        self.assertEqual(parfor_output, py_output)
        self.assertEqual(countParfors(test_impl, (types.int64, )), 0)

    @skip_parfors_unsupported
    def test_cfg(self):
        # from issue #2477
        def test_impl(x, is_positive, N):
            for i in numba.prange(2):
                for j in range( i*N//2, (i+1)*N//2 ):
                    is_positive[j] = 0
                    if x[j] > 0:
                        is_positive[j] = 1

            return is_positive

        N = 100
        x = np.random.rand(N)
        is_positive = np.zeros(N)
        self.check(test_impl, x, is_positive, N)

    @skip_parfors_unsupported
    def test_reduce(self):
        def test_impl(A):
            init_val = 10
            return reduce(lambda a,b: min(a, b), A, init_val)

        n = 211
        A = np.random.ranf(n)
        self.check(test_impl, A)
        A = np.random.randint(10, size=n).astype(np.int32)
        self.check(test_impl, A)

        # test checking the number of arguments for the reduce function
        def test_impl():
            g = lambda x: x ** 2
            return reduce(g, np.array([1, 2, 3, 4, 5]), 2)
        with self.assertTypingError():
            self.check(test_impl)

        # test checking reduction over bitarray masked arrays
        n = 160
        A = np.random.randint(10, size=n).astype(np.int32)
        def test_impl(A):
            return np.sum(A[A>=3])
        self.check(test_impl, A)
        # TODO: this should fuse
        # self.assertTrue(countParfors(test_impl, (numba.float64[:],)) == 1)

        def test_impl(A):
            B = A[:,0]
            return np.sum(A[B>=3,1])
        self.check(test_impl, A.reshape((16,10)))
        # TODO: this should also fuse
        #self.assertTrue(countParfors(test_impl, (numba.float64[:,:],)) == 1)

        def test_impl(A):
            B = A[:,0]
            return np.sum(A[B>=3,1:2])
        self.check(test_impl, A.reshape((16,10)))
        # this doesn't fuse due to mixed indices
        self.assertEqual(countParfors(test_impl, (numba.float64[:,:],)), 2)

    @skip_parfors_unsupported
    def test_min(self):
        def test_impl1(A):
            return A.min()

        def test_impl2(A):
            return np.min(A)

        n = 211
        A = np.random.ranf(n)
        B = np.random.randint(10, size=n).astype(np.int32)
        C = np.random.ranf((n, n))  # test multi-dimensional array
        D = np.array([np.inf, np.inf])
        self.check(test_impl1, A)
        self.check(test_impl1, B)
        self.check(test_impl1, C)
        self.check(test_impl1, D)
        self.check(test_impl2, A)
        self.check(test_impl2, B)
        self.check(test_impl2, C)
        self.check(test_impl2, D)

        # checks that 0d array input raises
        msg = ("zero-size array to reduction operation "
               "minimum which has no identity")
        for impl in (test_impl1, test_impl2):
            pcfunc = self.compile_parallel(impl, (types.int64[:],))
            with self.assertRaises(ValueError) as e:
                pcfunc.entry_point(np.array([], dtype=np.int64))
            self.assertIn(msg, str(e.exception))

        # Test variants
        data_gen = lambda: self.gen_linspace_variants(1)
        self.check_variants(test_impl1, data_gen)
        self.count_parfors_variants(test_impl1, data_gen)
        self.check_variants(test_impl2, data_gen)
        self.count_parfors_variants(test_impl2, data_gen)

    @skip_parfors_unsupported
    def test_max(self):
        def test_impl1(A):
            return A.max()

        def test_impl2(A):
            return np.max(A)

        n = 211
        A = np.random.ranf(n)
        B = np.random.randint(10, size=n).astype(np.int32)
        C = np.random.ranf((n, n))  # test multi-dimensional array
        D = np.array([-np.inf, -np.inf])
        self.check(test_impl1, A)
        self.check(test_impl1, B)
        self.check(test_impl1, C)
        self.check(test_impl1, D)
        self.check(test_impl2, A)
        self.check(test_impl2, B)
        self.check(test_impl2, C)
        self.check(test_impl2, D)

        # checks that 0d array input raises
        msg = ("zero-size array to reduction operation "
               "maximum which has no identity")
        for impl in (test_impl1, test_impl2):
            pcfunc = self.compile_parallel(impl, (types.int64[:],))
            with self.assertRaises(ValueError) as e:
                pcfunc.entry_point(np.array([], dtype=np.int64))
            self.assertIn(msg, str(e.exception))

        # Test variants
        data_gen = lambda: self.gen_linspace_variants(1)
        self.check_variants(test_impl1, data_gen)
        self.count_parfors_variants(test_impl1, data_gen)
        self.check_variants(test_impl2, data_gen)
        self.count_parfors_variants(test_impl2, data_gen)

    @skip_parfors_unsupported
    def test_use_of_reduction_var1(self):
        def test_impl():
            acc = 0
            for i in prange(1):
                acc = cmath.sqrt(acc)
            return acc

        # checks that invalid use of reduction variable is detected
        msg = ("Use of reduction variable acc in an unsupported reduction function.")
        with self.assertRaises(ValueError) as e:
            pcfunc = self.compile_parallel(test_impl, ())
        self.assertIn(msg, str(e.exception))

    @skip_parfors_unsupported
    def test_argmin(self):
        def test_impl1(A):
            return A.argmin()

        def test_impl2(A):
            return np.argmin(A)

        n = 211
        A = np.array([1., 0., 2., 0., 3.])
        B = np.random.randint(10, size=n).astype(np.int32)
        C = np.random.ranf((n, n))  # test multi-dimensional array
        self.check(test_impl1, A)
        self.check(test_impl1, B)
        self.check(test_impl1, C)
        self.check(test_impl2, A)
        self.check(test_impl2, B)
        self.check(test_impl2, C)

        # checks that 0d array input raises
        msg = 'attempt to get argmin of an empty sequence'
        for impl in (test_impl1, test_impl2):
            pcfunc = self.compile_parallel(impl, (types.int64[:],))
            with self.assertRaises(ValueError) as e:
                pcfunc.entry_point(np.array([], dtype=np.int64))
            self.assertIn(msg, str(e.exception))

        # Test variants
        data_gen = lambda: self.gen_linspace_variants(1)
        self.check_variants(test_impl1, data_gen)
        self.count_parfors_variants(test_impl1, data_gen)
        self.check_variants(test_impl2, data_gen)
        self.count_parfors_variants(test_impl2, data_gen)

    @skip_parfors_unsupported
    def test_argmax(self):
        def test_impl1(A):
            return A.argmax()

        def test_impl2(A):
            return np.argmax(A)

        n = 211
        A = np.array([1., 0., 3., 2., 3.])
        B = np.random.randint(10, size=n).astype(np.int32)
        C = np.random.ranf((n, n))  # test multi-dimensional array
        self.check(test_impl1, A)
        self.check(test_impl1, B)
        self.check(test_impl1, C)
        self.check(test_impl2, A)
        self.check(test_impl2, B)
        self.check(test_impl2, C)

        # checks that 0d array input raises
        msg = 'attempt to get argmax of an empty sequence'
        for impl in (test_impl1, test_impl2):
            pcfunc = self.compile_parallel(impl, (types.int64[:],))
            with self.assertRaises(ValueError) as e:
                pcfunc.entry_point(np.array([], dtype=np.int64))
            self.assertIn(msg, str(e.exception))

        # Test variants
        data_gen = lambda: self.gen_linspace_variants(1)
        self.check_variants(test_impl1, data_gen)
        self.count_parfors_variants(test_impl1, data_gen)
        self.check_variants(test_impl2, data_gen)
        self.count_parfors_variants(test_impl2, data_gen)

    @skip_parfors_unsupported
    def test_parfor_array_access1(self):
        # signed index of the prange generated by sum() should be replaced
        # resulting in array A to be eliminated (see issue #2846)
        def test_impl(n):
            A = np.ones(n)
            return A.sum()

        n = 211
        self.check(test_impl, n)
        self.assertEqual(countArrays(test_impl, (types.intp,)), 0)

    @skip_parfors_unsupported
    def test_parfor_array_access2(self):
        # in this test, the prange index has the same name (i) in two loops
        # thus, i has multiple definitions and is harder to replace
        def test_impl(n):
            A = np.ones(n)
            m = 0
            n = 0
            for i in numba.prange(len(A)):
                m += A[i]

            for i in numba.prange(len(A)):
                if m == n:  # access in another block
                    n += A[i]

            return m + n

        n = 211
        self.check(test_impl, n)
        self.assertEqual(countNonParforArrayAccesses(test_impl, (types.intp,)), 0)

    @skip_parfors_unsupported
    def test_parfor_array_access3(self):
        def test_impl(n):
            A = np.ones(n, np.int64)
            m = 0
            for i in numba.prange(len(A)):
                m += A[i]
                if m==2:
                    i = m

        n = 211
        with self.assertRaises(errors.UnsupportedRewriteError) as raises:
            self.check(test_impl, n)
        self.assertIn("Overwrite of parallel loop index", str(raises.exception))

    @skip_parfors_unsupported
    @needs_blas
    def test_parfor_array_access4(self):
        # in this test, one index of a multi-dim access should be replaced
        # np.dot parallel implementation produces this case
        def test_impl(A, b):
            return np.dot(A, b)

        n = 211
        d = 4
        A = np.random.ranf((n, d))
        b = np.random.ranf(d)
        self.check(test_impl, A, b)
        # make sure the parfor index is replaced in build_tuple of access to A
        test_ir, tp = get_optimized_numba_ir(
            test_impl, (types.Array(types.float64, 2, 'C'),
                        types.Array(types.float64, 1, 'C')))
        # this code should have one basic block after optimization
        self.assertTrue(len(test_ir.blocks) == 1 and 0 in test_ir.blocks)
        block = test_ir.blocks[0]
        parfor_found = False
        parfor = None
        for stmt in block.body:
            if isinstance(stmt, numba.parfors.parfor.Parfor):
                parfor_found = True
                parfor = stmt

        self.assertTrue(parfor_found)
        build_tuple_found = False
        # there should be only one build_tuple
        for bl in parfor.loop_body.values():
            for stmt in bl.body:
                if (isinstance(stmt, ir.Assign)
                        and isinstance(stmt.value, ir.Expr)
                        and stmt.value.op == 'build_tuple'):
                    build_tuple_found = True
                    self.assertTrue(parfor.index_var in stmt.value.items)

        self.assertTrue(build_tuple_found)

    @skip_parfors_unsupported
    def test_parfor_dtype_type(self):
        # test array type replacement creates proper type
        def test_impl(a):
            for i in numba.prange(len(a)):
                a[i] = a.dtype.type(0)
            return a[4]

        a = np.ones(10)
        self.check(test_impl, a)

    @skip_parfors_unsupported
    def test_parfor_array_access5(self):
        # one dim is slice in multi-dim access
        def test_impl(n):
            X = np.ones((n, 3))
            y = 0
            for i in numba.prange(n):
                y += X[i,:].sum()
            return y

        n = 211
        self.check(test_impl, n)
        self.assertEqual(countNonParforArrayAccesses(test_impl, (types.intp,)), 0)

    @skip_parfors_unsupported
    @disabled_test # Test itself is problematic, see #3155
    def test_parfor_hoist_setitem(self):
        # Make sure that read of out is not hoisted.
        def test_impl(out):
            for i in prange(10):
                out[0] = 2 * out[0]
            return out[0]

        out = np.ones(1)
        self.check(test_impl, out)

    @skip_parfors_unsupported
    @needs_blas
    def test_parfor_generate_fuse(self):
        # issue #2857
        def test_impl(N, D):
            w = np.ones(D)
            X = np.ones((N, D))
            Y = np.ones(N)
            for i in range(3):
                B = (-Y * np.dot(X, w))

            return B

        n = 211
        d = 3
        self.check(test_impl, n, d)
        self.assertEqual(countArrayAllocs(test_impl, (types.intp, types.intp)), 4)
        self.assertEqual(countParfors(test_impl, (types.intp, types.intp)), 4)

    @skip_parfors_unsupported
    def test_ufunc_expr(self):
        # issue #2885
        def test_impl(A, B):
            return np.bitwise_and(A, B)

        A = np.ones(3, np.uint8)
        B = np.ones(3, np.uint8)
        B[1] = 0
        self.check(test_impl, A, B)

    @skip_parfors_unsupported
    def test_find_callname_intrinsic(self):
        def test_impl(n):
            A = unsafe_empty((n,))
            for i in range(n):
                A[i] = i + 2.0
            return A

        # the unsafe allocation should be found even though it is imported
        # as a different name
        self.assertEqual(countArrayAllocs(test_impl, (types.intp,)), 1)

    @skip_parfors_unsupported
    def test_reduction_var_reuse(self):
        # issue #3139
        def test_impl(n):
            acc = 0
            for i in prange(n):
                acc += 1

            for i in prange(n):
                acc += 2

            return acc
        self.check(test_impl, 16)

    @skip_parfors_unsupported
    def test_two_d_array_reduction_reuse(self):
        def test_impl(n):
            shp = (13, 17)
            size = shp[0] * shp[1]
            result1 = np.zeros(shp, np.int_)
            tmp = np.arange(size).reshape(shp)

            for i in numba.prange(n):
                result1 += tmp

            for i in numba.prange(n):
                result1 += tmp

            return result1

        self.check(test_impl, 100)

    @skip_parfors_unsupported
    def test_one_d_array_reduction(self):
        def test_impl(n):
            result = np.zeros(1, np.int_)

            for i in numba.prange(n):
                result += np.array([i], np.int_)

            return result

        self.check(test_impl, 100)

    @skip_parfors_unsupported
    def test_two_d_array_reduction(self):
        def test_impl(n):
            shp = (13, 17)
            size = shp[0] * shp[1]
            result1 = np.zeros(shp, np.int_)
            tmp = np.arange(size).reshape(shp)

            for i in numba.prange(n):
                result1 += tmp

            return result1

        self.check(test_impl, 100)

    @skip_parfors_unsupported
    def test_two_d_array_reduction_with_float_sizes(self):
        # result1 is float32 and tmp is float64.
        # Tests reduction with differing dtypes.
        def test_impl(n):
            shp = (2, 3)
            result1 = np.zeros(shp, np.float32)
            tmp = np.array([1.0, 2.0, 3.0, 4.0, 5.0, 6.0]).reshape(shp)

            for i in numba.prange(n):
                result1 += tmp

            return result1

        self.check(test_impl, 100)

    @skip_parfors_unsupported
    def test_two_d_array_reduction_prod(self):
        def test_impl(n):
            shp = (13, 17)
            result1 = 2 * np.ones(shp, np.int_)
            tmp = 2 * np.ones_like(result1)

            for i in numba.prange(n):
                result1 *= tmp

            return result1

        self.check(test_impl, 100)

    @skip_parfors_unsupported
    def test_three_d_array_reduction(self):
        def test_impl(n):
            shp = (3, 2, 7)
            result1 = np.zeros(shp, np.int_)

            for i in numba.prange(n):
                result1 += np.ones(shp, np.int_)

            return result1

        self.check(test_impl, 100)

    @skip_parfors_unsupported
    def test_preparfor_canonicalize_kws(self):
        # test canonicalize_array_math typing for calls with kw args
        def test_impl(A):
            return A.argsort() + 1

        n = 211
        A = np.arange(n)
        self.check(test_impl, A)

    @skip_parfors_unsupported
    def test_preparfor_datetime64(self):
        # test array.dtype transformation for datetime64
        def test_impl(A):
            return A.dtype

        A = np.empty(1, np.dtype('datetime64[ns]'))
        cpfunc = self.compile_parallel(test_impl, (numba.typeof(A),))
        self.assertEqual(cpfunc.entry_point(A), test_impl(A))

    @skip_parfors_unsupported
    def test_no_hoisting_with_member_function_call(self):
        def test_impl(X):
            n = X.shape[0]
            acc = 0
            for i in prange(n):
                R = {1, 2, 3}
                R.add(i)
                tmp = 0
                for x in R:
                    tmp += x
                acc += tmp
            return acc

        self.check(test_impl, np.random.ranf(128))

    @skip_parfors_unsupported
    def test_array_compare_scalar(self):
        """ issue3671: X != 0 becomes an arrayexpr with operator.ne.
            That is turned into a parfor by devectorizing.  Make sure
            the return type of the devectorized operator.ne
            on integer types works properly.
        """
        def test_impl():
            X = np.zeros(10, dtype=np.int_)
            return X != 0

        self.check(test_impl)

    @skip_parfors_unsupported
    def test_reshape_with_neg_one(self):
        # issue3314
        def test_impl(a, b):
            result_matrix = np.zeros((b, b, 1), dtype=np.float64)
            sub_a = a[0:b]
            a = sub_a.size
            b = a / 1
            z = sub_a.reshape(-1, 1)
            result_data = sub_a / z
            result_matrix[:,:,0] = result_data
            return result_matrix

        a = np.array([1.0, 2.0, 3.0, 4.0, 5.0, 6.0,
                   7.0, 8.0, 9.0, 10.0, 11.0, 12.0])
        b = 3

        self.check(test_impl, a, b)

    @skip_parfors_unsupported
    def test_reshape_with_large_neg(self):
        # issue3314
        def test_impl(a, b):
            result_matrix = np.zeros((b, b, 1), dtype=np.float64)
            sub_a = a[0:b]
            a = sub_a.size
            b = a / 1
            z = sub_a.reshape(-1307, 1)
            result_data = sub_a / z
            result_matrix[:,:,0] = result_data
            return result_matrix

        a = np.array([1.0, 2.0, 3.0, 4.0, 5.0, 6.0,
                   7.0, 8.0, 9.0, 10.0, 11.0, 12.0])
        b = 3

        self.check(test_impl, a, b)

    @skip_parfors_unsupported
    def test_reshape_with_too_many_neg_one(self):
        # issue3314
        with self.assertRaises(errors.UnsupportedRewriteError) as raised:
            @njit(parallel=True)
            def test_impl(a, b):
                rm = np.zeros((b, b, 1), dtype=np.float64)
                sub_a = a[0:b]
                a = sub_a.size
                b = a / 1
                z = sub_a.reshape(-1, -1)
                result_data = sub_a / z
                rm[:,:,0] = result_data
                return rm

            a = np.array([1.0, 2.0, 3.0, 4.0, 5.0, 6.0,
                       7.0, 8.0, 9.0, 10.0, 11.0, 12.0])
            b = 3
            test_impl(a, b)

        msg = ("The reshape API may only include one negative argument.")
        self.assertIn(msg, str(raised.exception))

    @skip_parfors_unsupported
    def test_ndarray_fill(self):
        def test_impl(x):
            x.fill(7.0)
            return x
        x = np.zeros(10)
        self.check(test_impl, x)
        argty = (types.Array(types.float64, 1, 'C'),)
        self.assertEqual(countParfors(test_impl, argty), 1)

    @skip_parfors_unsupported
    def test_ndarray_fill2d(self):
        def test_impl(x):
            x.fill(7.0)
            return x
        x = np.zeros((2,2))
        self.check(test_impl, x)
        argty = (types.Array(types.float64, 2, 'C'),)
        self.assertEqual(countParfors(test_impl, argty), 1)

    @skip_parfors_unsupported
    def test_0d_array(self):
        def test_impl(n):
            return np.sum(n) + np.prod(n) + np.min(n) + np.max(n) + np.var(n)
        self.check(test_impl, np.array(7), check_scheduling=False)

    @skip_parfors_unsupported
    def test_array_analysis_optional_def(self):
        def test_impl(x, half):
            size = len(x)
            parr = x[0:size]

            if half:
                parr = x[0:size//2]

            return parr.sum()
        x = np.ones(20)
        self.check(test_impl, x, True, check_scheduling=False)

    @skip_parfors_unsupported
    def test_prange_side_effects(self):
        def test_impl(a, b):
            data = np.empty(len(a), dtype=np.float64)
            size = len(data)
            for i in numba.prange(size):
                data[i] = a[i]
            for i in numba.prange(size):
                data[i] = data[i] + b[i]
            return data

        x = np.arange(10 ** 2, dtype=float)
        y = np.arange(10 ** 2, dtype=float)

        self.check(test_impl, x, y)
        self.assertEqual(countParfors(test_impl,
                                    (types.Array(types.float64, 1, 'C'),
                                     types.Array(types.float64, 1, 'C'))), 1)

    @skip_parfors_unsupported
    def test_tuple1(self):
        def test_impl(a):
            atup = (3, 4)
            b = 7
            for i in numba.prange(len(a)):
                a[i] += atup[0] + atup[1] + b
            return a

        x = np.arange(10)
        self.check(test_impl, x)

    @skip_parfors_unsupported
    def test_tuple2(self):
        def test_impl(a):
            atup = a.shape
            b = 7
            for i in numba.prange(len(a)):
                a[i] += atup[0] + b
            return a

        x = np.arange(10)
        self.check(test_impl, x)

    @skip_parfors_unsupported
    def test_tuple3(self):
        def test_impl(a):
            atup = (np.arange(10), 4)
            b = 7
            for i in numba.prange(len(a)):
                a[i] += atup[0][5] + atup[1] + b
            return a

        x = np.arange(10)
        self.check(test_impl, x)

    @skip_parfors_unsupported
    def test_namedtuple1(self):
        def test_impl(a):
            antup = TestNamedTuple(part0=3, part1=4)
            b = 7
            for i in numba.prange(len(a)):
                a[i] += antup.part0 + antup.part1 + b
            return a

        x = np.arange(10)
        self.check(test_impl, x)

    @skip_parfors_unsupported
    def test_namedtuple2(self):
        TestNamedTuple2 = namedtuple('TestNamedTuple2', ('part0', 'part1'))
        def test_impl(a):
            antup = TestNamedTuple2(part0=3, part1=4)
            b = 7
            for i in numba.prange(len(a)):
                a[i] += antup.part0 + antup.part1 + b
            return a

        x = np.arange(10)
        self.check(test_impl, x)

    @skip_parfors_unsupported
    def test_namedtuple3(self):
        # issue5872: test that a.y[:] = 5 is not removed as
        # deadcode.
        TestNamedTuple3 = namedtuple(f'TestNamedTuple3',['y'])

        def test_impl(a):
            a.y[:] = 5

        def comparer(a, b):
            np.testing.assert_almost_equal(a.y, b.y)

        x = TestNamedTuple3(y=np.zeros(10))
        self.check(test_impl, x, check_arg_equality=[comparer])

    @skip_parfors_unsupported
    def test_inplace_binop(self):
        def test_impl(a, b):
            b += a
            return b

        X = np.arange(10) + 10
        Y = np.arange(10) + 100
        self.check(test_impl, X, Y)
        self.assertEqual(countParfors(test_impl,
                                    (types.Array(types.float64, 1, 'C'),
                                     types.Array(types.float64, 1, 'C'))), 1)

    @skip_parfors_unsupported
    def test_tuple_concat(self):
        # issue5383
        def test_impl(a):
            n = len(a)
            array_shape = n, n
            indices = np.zeros(((1,) + array_shape + (1,)), dtype=np.uint64)
            k_list = indices[0, :]

            for i, g in enumerate(a):
                k_list[i, i] = i
            return k_list

        x = np.array([1, 1])
        self.check(test_impl, x)

    @skip_parfors_unsupported
    def test_tuple_concat_with_reverse_slice(self):
        # issue5383
        def test_impl(a):
            n = len(a)
            array_shape = n, n
            indices = np.zeros(((1,) + array_shape + (1,))[:-1],
                               dtype=np.uint64)
            k_list = indices[0, :]

            for i, g in enumerate(a):
                k_list[i, i] = i
            return k_list

        x = np.array([1, 1])
        self.check(test_impl, x)

    @skip_parfors_unsupported
    def test_array_tuple_concat(self):
        # issue6399
        def test_impl(a):
            S = (a,) + (a, a)
            return S[0].sum()

        x = np.ones((3,3))
        self.check(test_impl, x)


class TestParforsLeaks(MemoryLeakMixin, TestParforsBase):
    def check(self, pyfunc, *args, **kwargs):
        cfunc, cpfunc = self.compile_all(pyfunc, *args)
        self.check_parfors_vs_others(pyfunc, cfunc, cpfunc, *args, **kwargs)

    @skip_parfors_unsupported
    def test_reduction(self):
        # issue4299
        @njit(parallel=True)
        def test_impl(arr):
            return arr.sum()

        arr = np.arange(10).astype(np.float64)
        self.check(test_impl, arr)

    @skip_parfors_unsupported
    def test_multiple_reduction_vars(self):
        @njit(parallel=True)
        def test_impl(arr):
            a = 0.
            b = 1.
            for i in prange(arr.size):
                a += arr[i]
                b += 1. / (arr[i] + 1)
            return a * b
        arr = np.arange(10).astype(np.float64)
        self.check(test_impl, arr)


class TestPrangeBase(TestParforsBase):

    def __init__(self, *args):
        TestParforsBase.__init__(self, *args)

    def generate_prange_func(self, pyfunc, patch_instance):
        """
        This function does the actual code augmentation to enable the explicit
        testing of `prange` calls in place of `range`.
        """
        pyfunc_code = pyfunc.__code__

        prange_names = list(pyfunc_code.co_names)

        if patch_instance is None:
            # patch all instances, cheat by just switching
            # range for prange
            assert 'range' in pyfunc_code.co_names
            prange_names = tuple([x if x != 'range' else 'prange'
                                  for x in pyfunc_code.co_names])
            new_code = bytes(pyfunc_code.co_code)
        else:
            # patch specified instances...
            # find where 'range' is in co_names
            range_idx = pyfunc_code.co_names.index('range')
            range_locations = []
            # look for LOAD_GLOBALs that point to 'range'
            for instr in dis.Bytecode(pyfunc_code):
                if instr.opname == 'LOAD_GLOBAL':
                    if instr.arg == range_idx:
                        range_locations.append(instr.offset + 1)
            # add in 'prange' ref
            prange_names.append('prange')
            prange_names = tuple(prange_names)
            prange_idx = len(prange_names) - 1
            new_code = bytearray(pyfunc_code.co_code)
            assert len(patch_instance) <= len(range_locations)
            # patch up the new byte code
            for i in patch_instance:
                idx = range_locations[i]
                new_code[idx] = prange_idx
            new_code = bytes(new_code)

        # create new code parts
        co_args = [pyfunc_code.co_argcount]

        if utils.PYVERSION >= (3, 8):
            co_args.append(pyfunc_code.co_posonlyargcount)
        co_args.append(pyfunc_code.co_kwonlyargcount)
        co_args.extend([pyfunc_code.co_nlocals,
                        pyfunc_code.co_stacksize,
                        pyfunc_code.co_flags,
                        new_code,
                        pyfunc_code.co_consts,
                        prange_names,
                        pyfunc_code.co_varnames,
                        pyfunc_code.co_filename,
                        pyfunc_code.co_name,
                        pyfunc_code.co_firstlineno,
                        pyfunc_code.co_lnotab,
                        pyfunc_code.co_freevars,
                        pyfunc_code.co_cellvars
                        ])

        # create code object with prange mutation
        prange_code = pytypes.CodeType(*co_args)

        # get function
        pfunc = pytypes.FunctionType(prange_code, globals())

        return pfunc

    def prange_tester(self, pyfunc, *args, **kwargs):
        """
        The `prange` tester
        This is a hack. It basically switches out range calls for prange.
        It does this by copying the live code object of a function
        containing 'range' then copying the .co_names and mutating it so
        that 'range' is replaced with 'prange'. It then creates a new code
        object containing the mutation and instantiates a function to contain
        it. At this point three results are created:
        1. The result of calling the original python function.
        2. The result of calling a njit compiled version of the original
            python function.
        3. The result of calling a njit(parallel=True) version of the mutated
           function containing `prange`.
        The three results are then compared and the `prange` based function's
        llvm_ir is inspected to ensure the scheduler code is present.

        Arguments:
         pyfunc - the python function to test
         args - data arguments to pass to the pyfunc under test

        Keyword Arguments:
         patch_instance - iterable containing which instances of `range` to
                          replace. If not present all instance of `range` are
                          replaced.
         scheduler_type - 'signed', 'unsigned' or None, default is None.
                           Supply in cases where the presence of a specific
                           scheduler is to be asserted.
         check_fastmath - if True then a check will be performed to ensure the
                          IR contains instructions labelled with 'fast'
         check_fastmath_result - if True then a check will be performed to
                                 ensure the result of running with fastmath
                                 on matches that of the pyfunc
         Remaining kwargs are passed to np.testing.assert_almost_equal


        Example:
            def foo():
                acc = 0
                for x in range(5):
                    for y in range(10):
                        acc +=1
                return acc

            # calling as
            prange_tester(foo)
            # will test code equivalent to
            # def foo():
            #     acc = 0
            #     for x in prange(5): # <- changed
            #         for y in prange(10): # <- changed
            #             acc +=1
            #     return acc

            # calling as
            prange_tester(foo, patch_instance=[1])
            # will test code equivalent to
            # def foo():
            #     acc = 0
            #     for x in range(5): # <- outer loop (0) unchanged
            #         for y in prange(10): # <- inner loop (1) changed
            #             acc +=1
            #     return acc

        """
        patch_instance = kwargs.pop('patch_instance', None)
        check_fastmath = kwargs.pop('check_fastmath', False)
        check_fastmath_result = kwargs.pop('check_fastmath_result', False)

        pfunc = self.generate_prange_func(pyfunc, patch_instance)

        # Compile functions
        # compile a standard njit of the original function
        sig = tuple([numba.typeof(x) for x in args])
        cfunc = self.compile_njit(pyfunc, sig)

        # compile the prange injected function
        with warnings.catch_warnings(record=True) as raised_warnings:
            warnings.simplefilter('always')
            cpfunc = self.compile_parallel(pfunc, sig)

        # if check_fastmath is True then check fast instructions
        if check_fastmath:
            self.assert_fastmath(pfunc, sig)

        # if check_fastmath_result is True then compile a function
        # so that the parfors checker can assert the result is ok.
        if check_fastmath_result:
            fastcpfunc = self.compile_parallel_fastmath(pfunc, sig)
            kwargs = dict({'fastmath_pcres': fastcpfunc}, **kwargs)

        self.check_parfors_vs_others(pyfunc, cfunc, cpfunc, *args, **kwargs)
        return raised_warnings


class TestPrange(TestPrangeBase):
    """ Tests Prange """

    @skip_parfors_unsupported
    def test_prange01(self):
        def test_impl():
            n = 4
            A = np.zeros(n)
            for i in range(n):
                A[i] = 2.0 * i
            return A
        self.prange_tester(test_impl, scheduler_type='unsigned',
                           check_fastmath=True)

    @skip_parfors_unsupported
    def test_prange02(self):
        def test_impl():
            n = 4
            A = np.zeros(n - 1)
            for i in range(1, n):
                A[i - 1] = 2.0 * i
            return A
        self.prange_tester(test_impl, scheduler_type='unsigned',
                           check_fastmath=True)

    @skip_parfors_unsupported
    def test_prange03(self):
        def test_impl():
            s = 10
            for i in range(10):
                s += 2
            return s
        self.prange_tester(test_impl, scheduler_type='unsigned',
                           check_fastmath=True)

    @skip_parfors_unsupported
    def test_prange03mul(self):
        def test_impl():
            s = 3
            for i in range(10):
                s *= 2
            return s
        self.prange_tester(test_impl, scheduler_type='unsigned',
                           check_fastmath=True)

    @skip_parfors_unsupported
    def test_prange03sub(self):
        def test_impl():
            s = 100
            for i in range(10):
                s -= 2
            return s
        self.prange_tester(test_impl, scheduler_type='unsigned',
                           check_fastmath=True)

    @skip_parfors_unsupported
    def test_prange03div(self):
        def test_impl():
            s = 10
            for i in range(10):
                s /= 2
            return s
        self.prange_tester(test_impl, scheduler_type='unsigned',
                           check_fastmath=True)

    @skip_parfors_unsupported
    def test_prange04(self):
        def test_impl():
            a = 2
            b = 3
            A = np.empty(4)
            for i in range(4):
                if i == a:
                    A[i] = b
                else:
                    A[i] = 0
            return A
        self.prange_tester(test_impl, scheduler_type='unsigned',
                           check_fastmath=True)

    @skip_parfors_unsupported
    def test_prange05(self):
        def test_impl():
            n = 4
            A = np.ones((n), dtype=np.float64)
            s = 0
            for i in range(1, n - 1, 1):
                s += A[i]
            return s
        self.prange_tester(test_impl, scheduler_type='unsigned',
                           check_fastmath=True)

    @skip_parfors_unsupported
    def test_prange06(self):
        def test_impl():
            n = 4
            A = np.ones((n), dtype=np.float64)
            s = 0
            for i in range(1, 1, 1):
                s += A[i]
            return s
        self.prange_tester(test_impl, scheduler_type='unsigned',
                           check_fastmath=True)

    @skip_parfors_unsupported
    def test_prange07(self):
        def test_impl():
            n = 4
            A = np.ones((n), dtype=np.float64)
            s = 0
            for i in range(n, 1):
                s += A[i]
            return s
        self.prange_tester(test_impl, scheduler_type='unsigned',
                           check_fastmath=True)

    @skip_parfors_unsupported
    def test_prange08(self):
        def test_impl():
            n = 4
            A = np.ones((n))
            acc = 0
            for i in range(len(A)):
                for j in range(len(A)):
                    acc += A[i]
            return acc
        self.prange_tester(test_impl, scheduler_type='unsigned',
                           check_fastmath=True)

    @skip_parfors_unsupported
    def test_prange08_1(self):
        def test_impl():
            n = 4
            A = np.ones((n))
            acc = 0
            for i in range(4):
                for j in range(4):
                    acc += A[i]
            return acc
        self.prange_tester(test_impl, scheduler_type='unsigned',
                           check_fastmath=True)

    @skip_parfors_unsupported
    def test_prange09(self):
        def test_impl():
            n = 4
            acc = 0
            for i in range(n):
                for j in range(n):
                    acc += 1
            return acc
        # patch inner loop to 'prange'
        self.prange_tester(test_impl, patch_instance=[1],
                           scheduler_type='unsigned',
                           check_fastmath=True)

    @skip_parfors_unsupported
    def test_prange10(self):
        def test_impl():
            n = 4
            acc2 = 0
            for j in range(n):
                acc1 = 0
                for i in range(n):
                    acc1 += 1
                acc2 += acc1
            return acc2
        # patch outer loop to 'prange'
        self.prange_tester(test_impl, patch_instance=[0],
                           scheduler_type='unsigned',
                           check_fastmath=True)

    @skip_parfors_unsupported
    @unittest.skip("list append is not thread-safe yet (#2391, #2408)")
    def test_prange11(self):
        def test_impl():
            n = 4
            return [np.sin(j) for j in range(n)]
        self.prange_tester(test_impl, scheduler_type='unsigned',
                           check_fastmath=True)

    @skip_parfors_unsupported
    def test_prange12(self):
        def test_impl():
            acc = 0
            n = 4
            X = np.ones(n)
            for i in range(-len(X)):
                acc += X[i]
            return acc
        self.prange_tester(test_impl, scheduler_type='unsigned',
                           check_fastmath=True)

    @skip_parfors_unsupported
    def test_prange13(self):
        def test_impl(n):
            acc = 0
            for i in range(n):
                acc += 1
            return acc
        self.prange_tester(test_impl, np.int32(4), scheduler_type='unsigned',
                           check_fastmath=True)

    @skip_parfors_unsupported
    def test_prange14(self):
        def test_impl(A):
            s = 3
            for i in range(len(A)):
                s += A[i]*2
            return s
        # this tests reduction detection well since the accumulated variable
        # is initialized before the parfor and the value accessed from the array
        # is updated before accumulation
        self.prange_tester(test_impl, np.random.ranf(4),
                           scheduler_type='unsigned',
                           check_fastmath=True)

    @skip_parfors_unsupported
    def test_prange15(self):
        # from issue 2587
        # test parfor type inference when there is multi-dimensional indexing
        def test_impl(N):
            acc = 0
            for i in range(N):
                x = np.ones((1, 1))
                acc += x[0, 0]
            return acc
        self.prange_tester(test_impl, 1024, scheduler_type='unsigned',
                           check_fastmath=True)

    # Tests for negative ranges
    @skip_parfors_unsupported
    def test_prange16(self):
        def test_impl(N):
            acc = 0
            for i in range(-N, N):
                acc += 2
            return acc
        self.prange_tester(test_impl, 1024, scheduler_type='signed',
                           check_fastmath=True)

    @skip_parfors_unsupported
    def test_prange17(self):
        def test_impl(N):
            acc = 0
            X = np.ones(N)
            for i in range(-N, N):
                acc += X[i]
            return acc
        self.prange_tester(test_impl, 9, scheduler_type='signed',
                           check_fastmath=True)

    @skip_parfors_unsupported
    def test_prange18(self):
        def test_impl(N):
            acc = 0
            X = np.ones(N)
            for i in range(-N, 5):
                acc += X[i]
                for j in range(-4, N):
                    acc += X[j]
            return acc
        self.prange_tester(test_impl, 9, scheduler_type='signed',
                           check_fastmath=True)

    @skip_parfors_unsupported
    def test_prange19(self):
        def test_impl(N):
            acc = 0
            M = N + 4
            X = np.ones((N, M))
            for i in range(-N, N):
                for j in range(-M, M):
                    acc += X[i, j]
            return acc
        self.prange_tester(test_impl, 9, scheduler_type='signed',
                           check_fastmath=True)

    @skip_parfors_unsupported
    def test_prange20(self):
        def test_impl(N):
            acc = 0
            X = np.ones(N)
            for i in range(-1, N):
                acc += X[i]
            return acc
        self.prange_tester(test_impl, 9, scheduler_type='signed',
                           check_fastmath=True)

    @skip_parfors_unsupported
    def test_prange21(self):
        def test_impl(N):
            acc = 0
            for i in range(-3, -1):
                acc += 3
            return acc
        self.prange_tester(test_impl, 9, scheduler_type='signed',
                           check_fastmath=True)

    @skip_parfors_unsupported
    def test_prange22(self):
        def test_impl():
            a = 0
            b = 3
            A = np.empty(4)
            for i in range(-2, 2):
                if i == a:
                    A[i] = b
                elif i < 1:
                    A[i] = -1
                else:
                    A[i] = 7
            return A
        self.prange_tester(test_impl, scheduler_type='signed',
                           check_fastmath=True, check_fastmath_result=True)

    @skip_parfors_unsupported
    def test_prange23(self):
        # test non-contig input
        def test_impl(A):
            for i in range(len(A)):
                A[i] = i
            return A
        A = np.zeros(32)[::2]
        self.prange_tester(test_impl, A, scheduler_type='unsigned',
                           check_fastmath=True, check_fastmath_result=True)

    @skip_parfors_unsupported
    def test_prange24(self):
        # test non-contig input, signed range
        def test_impl(A):
            for i in range(-len(A), 0):
                A[i] = i
            return A
        A = np.zeros(32)[::2]
        self.prange_tester(test_impl, A, scheduler_type='signed',
                           check_fastmath=True, check_fastmath_result=True)

    @skip_parfors_unsupported
    def test_prange25(self):
        def test_impl(A):
            n = len(A)
            buf = [np.zeros_like(A) for _ in range(n)]
            for i in range(n):
                buf[i] = A + i
            return buf
        A = np.ones((10,))
        self.prange_tester(test_impl, A,  patch_instance=[1],
                           scheduler_type='unsigned', check_fastmath=True,
                           check_fastmath_result=True)

        cpfunc = self.compile_parallel(test_impl, (numba.typeof(A),))
        diagnostics = cpfunc.metadata['parfor_diagnostics']
        hoisted_allocs = diagnostics.hoisted_allocations()
        self.assertEqual(len(hoisted_allocs), 0)

    # should this work?
    @skip_parfors_unsupported
    def test_prange26(self):
        def test_impl(A):
            B = A[::3]
            for i in range(len(B)):
                B[i] = i
            return A
        A = np.zeros(32)[::2]
        self.prange_tester(test_impl, A, scheduler_type='unsigned',
                           check_fastmath=True, check_fastmath_result=True)

    @skip_parfors_unsupported
    def test_prange27(self):
        # issue5597: usedef error in parfor
        def test_impl(a, b, c):
            for j in range(b[0]-1):
                for k in range(2):
                    z = np.abs(a[c-1:c+1])
            return 0

        # patch inner loop to 'prange'
        self.prange_tester(test_impl,
                           np.arange(20),
                           np.asarray([4,4,4,4,4,4,4,4,4,4]),
                           0,
                           patch_instance=[1],
                           scheduler_type='unsigned',
                           check_fastmath=True)

    @skip_parfors_unsupported
    def test_prange_two_instances_same_reduction_var(self):
        # issue4922 - multiple uses of same reduction variable
        def test_impl(n):
            c = 0
            for i in range(n):
                c += 1
                if i > 10:
                    c += 1
            return c
        self.prange_tester(test_impl, 9)

    @skip_parfors_unsupported
    def test_prange_conflicting_reduction_ops(self):
        def test_impl(n):
            c = 0
            for i in range(n):
                c += 1
                if i > 10:
                    c *= 1
            return c

        with self.assertRaises(errors.UnsupportedError) as raises:
            self.prange_tester(test_impl, 9)
        msg = ('Reduction variable c has multiple conflicting reduction '
               'operators.')
        self.assertIn(msg, str(raises.exception))

    @skip_parfors_unsupported
    def test_prange_two_conditional_reductions(self):
        # issue6414
        def test_impl():
            A = B = 0
            for k in range(1):
                if k == 2:
                    A += 1
                else:
                    x = np.zeros((1, 1))
                    if x[0, 0]:
                        B += 1
            return A, B
        self.prange_tester(test_impl)

    @skip_parfors_unsupported
    def test_prange_nested_reduction1(self):
        def test_impl():
            A = 0
            for k in range(1):
                for i in range(1):
                    if i == 0:
                        A += 1
            return A
        self.prange_tester(test_impl)

#    @skip_parfors_unsupported
    @disabled_test
    def test_check_error_model(self):
        def test_impl():
            n = 32
            A = np.zeros(n)
            for i in range(n):
                A[i] = 1 / i # div-by-zero when i = 0
            return A

        with self.assertRaises(ZeroDivisionError) as raises:
            test_impl()

        # compile parallel functions
        pfunc = self.generate_prange_func(test_impl, None)
        pcres = self.compile_parallel(pfunc, ())
        pfcres = self.compile_parallel_fastmath(pfunc, ())

        # should raise
        with self.assertRaises(ZeroDivisionError) as raises:
            pcres.entry_point()

        # should not raise
        result = pfcres.entry_point()
        self.assertEqual(result[0], np.inf)


    @skip_parfors_unsupported
    def test_check_alias_analysis(self):
        # check alias analysis reports ok
        def test_impl(A):
            for i in range(len(A)):
                B = A[i]
                B[:] = 1
            return A
        A = np.zeros(32).reshape(4, 8)
        self.prange_tester(test_impl, A, scheduler_type='unsigned',
                           check_fastmath=True, check_fastmath_result=True)
        pfunc = self.generate_prange_func(test_impl, None)
        sig = tuple([numba.typeof(A)])
        cres = self.compile_parallel_fastmath(pfunc, sig)
        _ir = self._get_gufunc_ir(cres)
        for k, v in _ir.items():
            for line in v.splitlines():
                # get the fn definition line
                if 'define' in line and k in line:
                    # there should only be 2x noalias, one on each of the first
                    # 2 args (retptr, excinfo).
                    # Note: used to be 3x no noalias, but env arg is dropped.
                    self.assertEqual(line.count('noalias'), 2)
                    break

    @skip_parfors_unsupported
    def test_prange_raises_invalid_step_size(self):
        def test_impl(N):
            acc = 0
            for i in range(0, N, 2):
                acc += 2
            return acc

        with self.assertRaises(errors.UnsupportedRewriteError) as raises:
            self.prange_tester(test_impl, 1024)
        msg = 'Only constant step size of 1 is supported for prange'
        self.assertIn(msg, str(raises.exception))

    @skip_parfors_unsupported
    def test_prange_fastmath_check_works(self):
        # this function will benefit from `fastmath`, the div will
        # get optimised to a multiply by reciprocal and the accumulator
        # then becomes an fmadd: A = A + i * 0.5
        def test_impl():
            n = 128
            A = 0
            for i in range(n):
                A += i / 2.0
            return A
        self.prange_tester(test_impl, scheduler_type='unsigned',
                           check_fastmath=True)
        pfunc = self.generate_prange_func(test_impl, None)
        cres = self.compile_parallel_fastmath(pfunc, ())
        ir = self._get_gufunc_ir(cres)
        _id = '%[A-Z_0-9]?(.[0-9]+)+[.]?[i]?'
        recipr_str = '\s+%s = fmul fast double %s, 5.000000e-01'
        reciprocal_inst = re.compile(recipr_str % (_id, _id))
        fadd_inst = re.compile('\s+%s = fadd fast double %s, %s'
                               % (_id, _id, _id))
        # check there is something like:
        #  %.329 = fmul fast double %.325, 5.000000e-01
        #  %.337 = fadd fast double %A.07, %.329
        for name, kernel in ir.items():
            splitted = kernel.splitlines()
            for i, x in enumerate(splitted):
                if reciprocal_inst.match(x):
                    break
            self.assertTrue(fadd_inst.match(splitted[i + 1]))

    @skip_parfors_unsupported
    def test_kde_example(self):
        def test_impl(X):
            # KDE example
            b = 0.5
            points = np.array([-1.0, 2.0, 5.0])
            N = points.shape[0]
            n = X.shape[0]
            exps = 0
            for i in range(n):
                p = X[i]
                d = (-(p - points)**2) / (2 * b**2)
                m = np.min(d)
                exps += m - np.log(b * N) + np.log(np.sum(np.exp(d - m)))
            return exps

        n = 128
        X = np.random.ranf(n)
        self.prange_tester(test_impl, X)

    @skip_parfors_unsupported
    def test_parfor_alias1(self):
        def test_impl(n):
            b = np.zeros((n, n))
            a = b[0]
            for j in range(n):
                a[j] = j + 1
            return b.sum()
        self.prange_tester(test_impl, 4)

    @skip_parfors_unsupported
    def test_parfor_alias2(self):
        def test_impl(n):
            b = np.zeros((n, n))
            for i in range(n):
              a = b[i]
              for j in range(n):
                a[j] = i + j
            return b.sum()
        self.prange_tester(test_impl, 4)

    @skip_parfors_unsupported
    def test_parfor_alias3(self):
        def test_impl(n):
            b = np.zeros((n, n, n))
            for i in range(n):
              a = b[i]
              for j in range(n):
                c = a[j]
                for k in range(n):
                  c[k] = i + j + k
            return b.sum()
        self.prange_tester(test_impl, 4)

    @skip_parfors_unsupported
    def test_parfor_race_1(self):
        def test_impl(x, y):
            for j in range(y):
                k = x
            return k
        raised_warnings = self.prange_tester(test_impl, 10, 20)
        warning_obj = raised_warnings[0]
        expected_msg = ("Variable k used in parallel loop may be written to "
                        "simultaneously by multiple workers and may result "
                        "in non-deterministic or unintended results.")
        self.assertIn(expected_msg, str(warning_obj.message))

    @skip_parfors_unsupported
    def test_nested_parfor_push_call_vars(self):
        """ issue 3686: if a prange has something inside it that causes
            a nested parfor to be generated and both the inner and outer
            parfor use the same call variable defined outside the parfors
            then ensure that when that call variable is pushed into the
            parfor that the call variable isn't duplicated with the same
            name resulting in a redundant type lock.
        """
        def test_impl():
            B = 0
            f = np.negative
            for i in range(1):
                this_matters = f(1.)
                B += f(np.zeros(1,))[0]
            for i in range(2):
                this_matters = f(1.)
                B += f(np.zeros(1,))[0]

            return B
        self.prange_tester(test_impl)

    @skip_parfors_unsupported
    def test_copy_global_for_parfor(self):
        """ issue4903: a global is copied next to a parfor so that
            it can be inlined into the parfor and thus not have to be
            passed to the parfor (i.e., an unsupported function type).
            This global needs to be renamed in the block into which
            it is copied.
        """
        def test_impl(zz, tc):
            lh = np.zeros(len(tc))
            lc = np.zeros(len(tc))
            for i in range(1):
                nt = tc[i]
                for t in range(nt):
                    lh += np.exp(zz[i, t])
                for t in range(nt):
                    lc += np.exp(zz[i, t])
            return lh, lc

        m = 2
        zz = np.ones((m, m, m))
        tc = np.ones(m, dtype=np.int_)
        self.prange_tester(test_impl, zz, tc, patch_instance=[0])

    @skip_parfors_unsupported
    def test_multiple_call_getattr_object(self):
        def test_impl(n):
            B = 0
            f = np.negative
            for i in range(1):
                this_matters = f(1.0)
                B += f(n)

            return B
        self.prange_tester(test_impl, 1.0)

    @skip_parfors_unsupported
    def test_argument_alias_recarray_field(self):
        # Test for issue4007.
        def test_impl(n):
            for i in range(len(n)):
                n.x[i] = 7.0
            return n
        X1 = np.zeros(10, dtype=[('x', float), ('y', int), ])
        X2 = np.zeros(10, dtype=[('x', float), ('y', int), ])
        X3 = np.zeros(10, dtype=[('x', float), ('y', int), ])
        v1 = X1.view(np.recarray)
        v2 = X2.view(np.recarray)
        v3 = X3.view(np.recarray)

        # Numpy doesn't seem to support almost equal on recarray.
        # So, we convert to list and use assertEqual instead.
        python_res = list(test_impl(v1))
        njit_res = list(njit(test_impl)(v2))
        pa_func = njit(test_impl, parallel=True)
        pa_res = list(pa_func(v3))
        self.assertEqual(python_res, njit_res)
        self.assertEqual(python_res, pa_res)

    @skip_parfors_unsupported
    def test_mutable_list_param(self):
        """ issue3699: test that mutable variable to call in loop
            is not hoisted.  The call in test_impl forces a manual
            check here rather than using prange_tester.
        """
        @njit
        def list_check(X):
            """ If the variable X is hoisted in the test_impl prange
                then subsequent list_check calls would return increasing
                values.
            """
            ret = X[-1]
            a = X[-1] + 1
            X.append(a)
            return ret
        def test_impl(n):
            for i in prange(n):
                X = [100]
                a = list_check(X)
            return a
        python_res = test_impl(10)
        njit_res = njit(test_impl)(10)
        pa_func = njit(test_impl, parallel=True)
        pa_res = pa_func(10)
        self.assertEqual(python_res, njit_res)
        self.assertEqual(python_res, pa_res)

    @skip_parfors_unsupported
    def test_list_comprehension_prange(self):
        # issue4569
        def test_impl(x):
            return np.array([len(x[i]) for i in range(len(x))])
        x = [np.array([1,2,3], dtype=int),np.array([1,2], dtype=int)]
        self.prange_tester(test_impl, x)

    @skip_parfors_unsupported
    def test_ssa_false_reduction(self):
        # issue5698
        # SSA for h creates assignments to h that make it look like a
        # reduction variable except that it lacks an associated
        # reduction operator.  Test here that h is excluded as a
        # reduction variable.
        def test_impl(image, a, b):
            empty = np.zeros(image.shape)
            for i in range(image.shape[0]):
                r = image[i][0] / 255.0
                if a == 0:
                    h = 0
                if b == 0:
                    h = 0
                empty[i] = [h, h, h]
            return empty

        image = np.zeros((3, 3), dtype=np.int32)
        self.prange_tester(test_impl, image, 0, 0)

    @skip_parfors_unsupported
    def test_list_setitem_hoisting(self):
        # issue5979
        # Don't hoist list initialization if list item set.
        def test_impl():
            n = 5
            a = np.empty(n, dtype=np.int64)
            for k in range(5):
                X = [0]
                X[0] = 1
                a[k] = X[0]
            return a

        self.prange_tester(test_impl)


@skip_parfors_unsupported
@x86_only
class TestParforsVectorizer(TestPrangeBase):

    # env mutating test
    _numba_parallel_test_ = False

    def get_gufunc_asm(self, func, schedule_type, *args, **kwargs):

        fastmath = kwargs.pop('fastmath', False)
        cpu_name = kwargs.pop('cpu_name', 'skylake-avx512')
        assertions = kwargs.pop('assertions', True)
        # force LLVM to use zmm registers for vectorization
        # https://reviews.llvm.org/D67259
        cpu_features = kwargs.pop('cpu_features', '-prefer-256-bit')

        env_opts = {'NUMBA_CPU_NAME': cpu_name,
                    'NUMBA_CPU_FEATURES': cpu_features,
                    }

        overrides = []
        for k, v in env_opts.items():
            overrides.append(override_env_config(k, v))

        with overrides[0], overrides[1]:
            sig = tuple([numba.typeof(x) for x in args])
            pfunc_vectorizable = self.generate_prange_func(func, None)
            if fastmath == True:
                cres = self.compile_parallel_fastmath(pfunc_vectorizable, sig)
            else:
                cres = self.compile_parallel(pfunc_vectorizable, sig)

            # get the gufunc asm
            asm = self._get_gufunc_asm(cres)

            if assertions:
                schedty = re.compile('call\s+\w+\*\s+@do_scheduling_(\w+)\(')
                matches = schedty.findall(cres.library.get_llvm_str())
                self.assertGreaterEqual(len(matches), 1) # at least 1 parfor call
                self.assertEqual(matches[0], schedule_type)
                self.assertNotEqual(asm, {})

            return asm

    # this is a common match pattern for something like:
    # \n\tvsqrtpd\t-192(%rbx,%rsi,8), %zmm0\n
    # to check vsqrtpd operates on zmm
    match_vsqrtpd_on_zmm = re.compile('\n\s+vsqrtpd\s+.*zmm.*\n')

    @linux_only
    def test_vectorizer_fastmath_asm(self):
        """ This checks that if fastmath is set and the underlying hardware
        is suitable, and the function supplied is amenable to fastmath based
        vectorization, that the vectorizer actually runs.
        """

        # This function will benefit from `fastmath` if run on a suitable
        # target. The vectorizer should unwind the loop and generate
        # packed dtype=double add and sqrt instructions.
        def will_vectorize(A):
            n = len(A)
            acc = 0
            for i in range(n):
                acc += np.sqrt(i)
            return acc

        arg = np.zeros(10)

        fast_asm = self.get_gufunc_asm(will_vectorize, 'unsigned', arg,
                                       fastmath=True)
        slow_asm = self.get_gufunc_asm(will_vectorize, 'unsigned', arg,
                                       fastmath=False)

        for v in fast_asm.values():
            # should unwind and call vector sqrt then vector add
            # all on packed doubles using zmm's
            self.assertTrue('vaddpd' in v)
            self.assertTrue('vsqrtpd' in v)
            self.assertTrue('zmm' in v)
            # make sure vsqrtpd operates on zmm
            self.assertTrue(len(self.match_vsqrtpd_on_zmm.findall(v)) > 1)

        for v in slow_asm.values():
            # vector variants should not be present
            self.assertTrue('vaddpd' not in v)
            self.assertTrue('vsqrtpd' not in v)
            # check scalar variant is present
            self.assertTrue('vsqrtsd' in v)
            self.assertTrue('vaddsd' in v)
            # check no zmm addressing is present
            self.assertTrue('zmm' not in v)

    @linux_only
    def test_unsigned_refusal_to_vectorize(self):
        """ This checks that if fastmath is set and the underlying hardware
        is suitable, and the function supplied is amenable to fastmath based
        vectorization, that the vectorizer actually runs.
        """

        def will_not_vectorize(A):
            n = len(A)
            for i in range(-n, 0):
                A[i] = np.sqrt(A[i])
            return A

        def will_vectorize(A):
            n = len(A)
            for i in range(n):
                A[i] = np.sqrt(A[i])
            return A

        arg = np.zeros(10)

        # Boundschecking breaks vectorization
        with override_env_config('NUMBA_BOUNDSCHECK', '0'):
            novec_asm = self.get_gufunc_asm(will_not_vectorize, 'signed', arg,
                                            fastmath=True)

            vec_asm = self.get_gufunc_asm(will_vectorize, 'unsigned', arg,
                                          fastmath=True)

        for v in novec_asm.values():
            # vector variant should not be present
            self.assertTrue('vsqrtpd' not in v)
            # check scalar variant is present
            self.assertTrue('vsqrtsd' in v)
            # check no zmm addressing is present
            self.assertTrue('zmm' not in v)

        for v in vec_asm.values():
            # should unwind and call vector sqrt then vector mov
            # all on packed doubles using zmm's
            self.assertTrue('vsqrtpd' in v)
            self.assertTrue('vmovupd' in v)
            self.assertTrue('zmm' in v)
            # make sure vsqrtpd operates on zmm
            self.assertTrue(len(self.match_vsqrtpd_on_zmm.findall(v)) > 1)

    @linux_only
    # needed as 32bit doesn't have equivalent signed/unsigned instruction generation
    # for this function
    @skip_parfors_unsupported
    def test_signed_vs_unsigned_vec_asm(self):
        """ This checks vectorization for signed vs unsigned variants of a
        trivial accumulator, the only meaningful difference should be the
        presence of signed vs. unsigned unpack instructions (for the
        induction var).
        """
        def signed_variant():
            n = 4096
            A = 0.
            for i in range(-n, 0):
                A += i
            return A

        def unsigned_variant():
            n = 4096
            A = 0.
            for i in range(n):
                A += i
            return A

        # Boundschecking breaks the diff check below because of the pickled exception
        with override_env_config('NUMBA_BOUNDSCHECK', '0'):
            signed_asm = self.get_gufunc_asm(signed_variant, 'signed',
                                             fastmath=True)
            unsigned_asm = self.get_gufunc_asm(unsigned_variant, 'unsigned',
                                               fastmath=True)

        def strip_instrs(asm):
            acc = []
            for x in asm.splitlines():
                spd = x.strip()
                # filter out anything that isn't a trivial instruction
                # and anything with the gufunc id as it contains an address
                if spd != '' and not (spd.startswith('.')
                                     or spd.startswith('_')
                                     or spd.startswith('"')
                                     or '__numba_parfor_gufunc' in spd):
                        acc.append(re.sub('[\t]', '', spd))
            return acc

        for k, v in signed_asm.items():
            signed_instr = strip_instrs(v)
            break

        for k, v in unsigned_asm.items():
            unsigned_instr = strip_instrs(v)
            break

        from difflib import SequenceMatcher as sm
        # make sure that the only difference in instruction (if there is a
        # difference) is the char 'u'. For example:
        # vcvtsi2sdq vs. vcvtusi2sdq
        self.assertEqual(len(signed_instr), len(unsigned_instr))
        for a, b in zip(signed_instr, unsigned_instr):
            if a == b:
                continue
            else:
                s = sm(lambda x: x == '\t', a, b)
                ops = s.get_opcodes()
                for op in ops:
                    if op[0] == 'insert':
                        self.assertEqual(b[op[-2]:op[-1]], 'u')


class TestParforsSlice(TestParforsBase):

    def check(self, pyfunc, *args, **kwargs):
        cfunc, cpfunc = self.compile_all(pyfunc, *args)
        self.check_parfors_vs_others(pyfunc, cfunc, cpfunc, *args, **kwargs)

    @skip_parfors_unsupported
    def test_parfor_slice1(self):
        def test_impl(a):
            (n,) = a.shape
            b = a[0:n-2] + a[1:n-1]
            return b

        self.check(test_impl, np.ones(10))

    @skip_parfors_unsupported
    def test_parfor_slice2(self):
        def test_impl(a, m):
            (n,) = a.shape
            b = a[0:n-2] + a[1:m]
            return b

        # runtime assertion should succeed
        self.check(test_impl, np.ones(10), 9)
        # next we expect failure
        with self.assertRaises(AssertionError) as raises:
            njit(parallel=True)(test_impl)(np.ones(10),10)
        self.assertIn("do not match", str(raises.exception))

    @skip_parfors_unsupported
    def test_parfor_slice3(self):
        def test_impl(a):
            (m,n) = a.shape
            b = a[0:m-1,0:n-1] + a[1:m,1:n]
            return b

        self.check(test_impl, np.ones((4,3)))

    @skip_parfors_unsupported
    def test_parfor_slice4(self):
        def test_impl(a):
            (m,n) = a.shape
            b = a[:,0:n-1] + a[:,1:n]
            return b

        self.check(test_impl, np.ones((4,3)))

    @skip_parfors_unsupported
    def test_parfor_slice5(self):
        def test_impl(a):
            (m,n) = a.shape
            b = a[0:m-1,:] + a[1:m,:]
            return b

        self.check(test_impl, np.ones((4,3)))

    @skip_parfors_unsupported
    def test_parfor_slice6(self):
        def test_impl(a):
            b = a.transpose()
            c = a[1,:] + b[:,1]
            return c

        self.check(test_impl, np.ones((4,3)))

    @skip_parfors_unsupported
    def test_parfor_slice7(self):
        def test_impl(a):
            b = a.transpose()
            c = a[1,:] + b[1,:]
            return c

        # runtime check should succeed
        self.check(test_impl, np.ones((3,3)))
        # next we expect failure
        with self.assertRaises(AssertionError) as raises:
            njit(parallel=True)(test_impl)(np.ones((3,4)))
        self.assertIn("do not match", str(raises.exception))

#    @skip_parfors_unsupported
    @disabled_test
    def test_parfor_slice8(self):
        def test_impl(a):
            (m,n) = a.shape
            b = a.transpose()
            b[1:m,1:n] = a[1:m,1:n]
            return b

        self.check(test_impl, np.arange(9).reshape((3,3)))

#    @skip_parfors_unsupported
    @disabled_test
    def test_parfor_slice9(self):
        def test_impl(a):
            (m,n) = a.shape
            b = a.transpose()
            b[1:n,1:m] = a[:,1:m]
            return b

        self.check(test_impl, np.arange(12).reshape((3,4)))

#    @skip_parfors_unsupported
    @disabled_test
    def test_parfor_slice10(self):
        def test_impl(a):
            (m,n) = a.shape
            b = a.transpose()
            b[2,1:m] = a[2,1:m]
            return b

        self.check(test_impl, np.arange(9).reshape((3,3)))

    @skip_parfors_unsupported
    def test_parfor_slice11(self):
        def test_impl(a):
            (m,n,l) = a.shape
            b = a.copy()
            b[:,1,1:l] = a[:,2,1:l]
            return b

        self.check(test_impl, np.arange(27).reshape((3,3,3)))

    @skip_parfors_unsupported
    def test_parfor_slice12(self):
        def test_impl(a):
            (m,n) = a.shape
            b = a.copy()
            b[1,1:-1] = a[0,:-2]
            return b

        self.check(test_impl, np.arange(12).reshape((3,4)))

    @skip_parfors_unsupported
    def test_parfor_slice13(self):
        def test_impl(a):
            (m,n) = a.shape
            b = a.copy()
            c = -1
            b[1,1:c] = a[0,-n:c-1]
            return b

        self.check(test_impl, np.arange(12).reshape((3,4)))

    @skip_parfors_unsupported
    def test_parfor_slice14(self):
        def test_impl(a):
            (m,n) = a.shape
            b = a.copy()
            b[1,:-1] = a[0,-3:4]
            return b

        self.check(test_impl, np.arange(12).reshape((3,4)))

    @skip_parfors_unsupported
    def test_parfor_slice15(self):
        def test_impl(a):
            (m,n) = a.shape
            b = a.copy()
            b[1,-(n-1):] = a[0,-3:4]
            return b

        self.check(test_impl, np.arange(12).reshape((3,4)))


    @disabled_test
    def test_parfor_slice16(self):
        """ This test is disabled because if n is larger than the array size
            then n and n-1 will both be the end of the array and thus the
            slices will in fact be of different sizes and unable to fuse.
        """
        def test_impl(a, b, n):
            assert(a.shape == b.shape)
            a[1:n] = 10
            b[0:(n-1)] = 10
            return a * b

        self.check(test_impl, np.ones(10), np.zeros(10), 8)
        args = (numba.float64[:], numba.float64[:], numba.int64)
        self.assertEqual(countParfors(test_impl, args), 2)

    @skip_parfors_unsupported
    def test_parfor_slice17(self):
        def test_impl(m, A):
            B = np.zeros(m)
            n = len(A)
            B[-n:] = A
            return B

        self.check(test_impl, 10, np.ones(10))

    @skip_parfors_unsupported
    def test_parfor_slice18(self):
        # issue 3534
        def test_impl():
            a = np.zeros(10)
            a[1:8] = np.arange(0, 7)
            y = a[3]
            return y

        self.check(test_impl)

    @skip_parfors_unsupported
    def test_parfor_slice19(self):
        # issues #3561 and #3554, empty slice binop
        def test_impl(X):
            X[:0] += 1
            return X

        self.check(test_impl, np.ones(10))

    @skip_parfors_unsupported
    def test_parfor_slice20(self):
        # issue #4075, slice size
        def test_impl():
            a = np.ones(10)
            c = a[1:]
            s = len(c)
            return s

        self.check(test_impl, check_scheduling=False)

    @skip_parfors_unsupported
    def test_parfor_slice21(self):
        def test_impl(x1, x2):
            x1 = x1.reshape(x1.size, 1)
            x2 = x2.reshape(x2.size, 1)
            return x1 >= x2[:-1, :]

        x1 = np.random.rand(5)
        x2 = np.random.rand(6)
        self.check(test_impl, x1, x2)

    @skip_parfors_unsupported
    def test_parfor_slice22(self):
        def test_impl(x1, x2):
            b = np.zeros((10,))
            for i in prange(1):
                b += x1[:, x2]
            return b

        x1 = np.zeros((10,7))
        x2 = np.array(4)
        self.check(test_impl, x1, x2)

    @skip_parfors_unsupported
    def test_parfor_slice23(self):
        # issue #4630
        def test_impl(x):
            x[:0] = 2
            return x

        self.check(test_impl, np.ones(10))

    @skip_parfors_unsupported
    def test_parfor_slice24(self):
        def test_impl(m, A, n):
            B = np.zeros(m)
            C = B[n:]
            C = A[:len(C)]
            return B

        for i in range(-15, 15):
            self.check(test_impl, 10, np.ones(10), i)

    @skip_parfors_unsupported
    def test_parfor_slice25(self):
        def test_impl(m, A, n):
            B = np.zeros(m)
            C = B[:n]
            C = A[:len(C)]
            return B

        for i in range(-15, 15):
            self.check(test_impl, 10, np.ones(10), i)

    @skip_parfors_unsupported
    def test_parfor_slice26(self):
        def test_impl(a):
            (n,) = a.shape
            b = a.copy()
            b[-(n-1):] = a[-3:4]
            return b

        self.check(test_impl, np.arange(4))

    @skip_parfors_unsupported
    def test_parfor_slice27(self):
        # issue5601: tests array analysis of the slice with
        # n_valid_vals of unknown size.
        def test_impl(a):
            n_valid_vals = 0

            for i in prange(a.shape[0]):
                if a[i] != 0:
                    n_valid_vals += 1

                if n_valid_vals:
                    unused = a[:n_valid_vals]

            return 0

        self.check(test_impl, np.arange(3))

    @skip_parfors_unsupported
    def test_issue5942_1(self):
        # issue5942: tests statement reordering of
        # aliased arguments.
        def test_impl(gg, gg_next):
            gs = gg.shape
            d = gs[0]
            for i_gg in prange(d):
                gg_next[i_gg, :]  = gg[i_gg, :]
                gg_next[i_gg, 0] += 1

            return gg_next

        d = 4
        k = 2

        gg      = np.zeros((d, k), dtype = np.int32)
        gg_next = np.zeros((d, k), dtype = np.int32)
        self.check(test_impl, gg, gg_next)

    @skip_parfors_unsupported
    def test_issue5942_2(self):
        # issue5942: tests statement reordering
        def test_impl(d, k):
            gg      = np.zeros((d, k), dtype = np.int32)
            gg_next = np.zeros((d, k), dtype = np.int32)

            for i_gg in prange(d):
                for n in range(k):
                    gg[i_gg, n] = i_gg
                gg_next[i_gg, :]  = gg[i_gg, :]
                gg_next[i_gg, 0] += 1

            return gg_next

        d = 4
        k = 2

        self.check(test_impl, d, k)

    @skip_parfors_unsupported
    @skip_unless_scipy
    def test_issue6102(self):
        # The problem is originally observed on Python3.8 because of the
        # changes in how loops are represented in 3.8 bytecode.
        @njit(parallel=True)
        def f(r):
            for ir in prange(r.shape[0]):
                dist = np.inf
                tr = np.array([0, 0, 0], dtype=np.float32)
                for i in [1, 0, -1]:
                    dist_t = np.linalg.norm(r[ir, :] + i)
                    if dist_t < dist:
                        dist = dist_t
                        tr = np.array([i, i, i], dtype=np.float32)
                r[ir, :] += tr
            return r

        r = np.array([[0., 0., 0.], [0., 0., 1.]])
        self.assertPreciseEqual(f(r), f.py_func(r))


class TestParforsOptions(TestParforsBase):

    def check(self, pyfunc, *args, **kwargs):
        cfunc, cpfunc = self.compile_all(pyfunc, *args)
        self.check_parfors_vs_others(pyfunc, cfunc, cpfunc, *args, **kwargs)

    @skip_parfors_unsupported
    def test_parfor_options(self):
        def test_impl(a):
            n = a.shape[0]
            b = np.ones(n)
            c = np.array([ i for i in range(n) ])
            b[:n] = a + b * c
            for i in prange(n):
                c[i] = b[i] * a[i]
            return reduce(lambda x,y:x+y, c, 0)

        self.check(test_impl, np.ones(10))
        args = (numba.float64[:],)
        # everything should fuse with default option
        self.assertEqual(countParfors(test_impl, args), 1)
        # with no fusion
        self.assertEqual(countParfors(test_impl, args, fusion=False), 6)
        # with no fusion, comprehension
        self.assertEqual(countParfors(test_impl, args, fusion=False,
                         comprehension=False), 5)
        #with no fusion, comprehension, setitem
        self.assertEqual(countParfors(test_impl, args, fusion=False,
                         comprehension=False, setitem=False), 4)
         # with no fusion, comprehension, prange
        self.assertEqual(countParfors(test_impl, args, fusion=False,
                         comprehension=False, setitem=False, prange=False), 3)
         # with no fusion, comprehension, prange, reduction
        self.assertEqual(countParfors(test_impl, args, fusion=False,
                         comprehension=False, setitem=False, prange=False,
                         reduction=False), 2)
        # with no fusion, comprehension, prange, reduction, numpy
        self.assertEqual(countParfors(test_impl, args, fusion=False,
                         comprehension=False, setitem=False, prange=False,
                         reduction=False, numpy=False), 0)


class TestParforsBitMask(TestParforsBase):

    def check(self, pyfunc, *args, **kwargs):
        cfunc, cpfunc = self.compile_all(pyfunc, *args)
        self.check_parfors_vs_others(pyfunc, cfunc, cpfunc, *args, **kwargs)

    @skip_parfors_unsupported
    def test_parfor_bitmask1(self):
        def test_impl(a, n):
            b = a > n
            a[b] = 0
            return a

        self.check(test_impl, np.arange(10), 5)

    @skip_parfors_unsupported
    def test_parfor_bitmask2(self):
        def test_impl(a, b):
            a[b] = 0
            return a

        a = np.arange(10)
        b = a > 5
        self.check(test_impl, a, b)

    @skip_parfors_unsupported
    def test_parfor_bitmask3(self):
        def test_impl(a, b):
            a[b] = a[b]
            return a

        a = np.arange(10)
        b = a > 5
        self.check(test_impl, a, b)

    @skip_parfors_unsupported
    def test_parfor_bitmask4(self):
        def test_impl(a, b):
            a[b] = (2 * a)[b]
            return a

        a = np.arange(10)
        b = a > 5
        self.check(test_impl, a, b)

    @skip_parfors_unsupported
    def test_parfor_bitmask5(self):
        def test_impl(a, b):
            a[b] = a[b] * a[b]
            return a

        a = np.arange(10)
        b = a > 5
        self.check(test_impl, a, b)

    @skip_parfors_unsupported
    def test_parfor_bitmask6(self):
        def test_impl(a, b, c):
            a[b] = c
            return a

        a = np.arange(10)
        b = a > 5
        c = np.zeros(sum(b))

        # expect failure due to lack of parallelism
        with self.assertRaises(AssertionError) as raises:
            self.check(test_impl, a, b, c)
        self.assertIn("\'@do_scheduling\' not found", str(raises.exception))

class TestParforsMisc(TestParforsBase):
    """
    Tests miscellaneous parts of ParallelAccelerator use.
    """
    _numba_parallel_test_ = False

    def check(self, pyfunc, *args, **kwargs):
        cfunc, cpfunc = self.compile_all(pyfunc, *args)
        self.check_parfors_vs_others(pyfunc, cfunc, cpfunc, *args, **kwargs)

    @skip_parfors_unsupported
    def test_no_warn_if_cache_set(self):

        def pyfunc():
            arr = np.ones(100)
            for i in prange(arr.size):
                arr[i] += i
            return arr

        cfunc = njit(parallel=True, cache=True)(pyfunc)

        with warnings.catch_warnings(record=True) as raised_warnings:
            warnings.simplefilter('always')
            cfunc()

        self.assertEqual(len(raised_warnings), 0)

        # Make sure the dynamic globals flag is set
        has_dynamic_globals = [cres.library.has_dynamic_globals
                               for cres in cfunc.overloads.values()]
        self.assertEqual(has_dynamic_globals, [False])

    @skip_parfors_unsupported
    def test_statement_reordering_respects_aliasing(self):
        def impl():
            a = np.zeros(10)
            a[1:8] = np.arange(0, 7)
            print('a[3]:', a[3])
            print('a[3]:', a[3])
            return a

        cres = self.compile_parallel(impl, ())
        with captured_stdout() as stdout:
            cres.entry_point()
        for line in stdout.getvalue().splitlines():
            self.assertEqual('a[3]: 2.0', line)

    @skip_parfors_unsupported
    def test_parfor_ufunc_typing(self):
        def test_impl(A):
            return np.isinf(A)

        A = np.array([np.inf, 0.0])
        cfunc = njit(parallel=True)(test_impl)
        # save global state
        old_seq_flag = numba.parfors.parfor.sequential_parfor_lowering
        try:
            numba.parfors.parfor.sequential_parfor_lowering = True
            np.testing.assert_array_equal(test_impl(A), cfunc(A))
        finally:
            # recover global state
            numba.parfors.parfor.sequential_parfor_lowering = old_seq_flag

    @skip_parfors_unsupported
    def test_init_block_dce(self):
        # issue4690
        def test_impl():
            res = 0
            arr = [1,2,3,4,5]
            numba.parfors.parfor.init_prange()
            dummy = arr
            for i in numba.prange(5):
                res += arr[i]
            return res + dummy[2]

        self.assertEqual(get_init_block_size(test_impl, ()), 0)

    @skip_parfors_unsupported
    def test_alias_analysis_for_parfor1(self):
        def test_impl():
            acc = 0
            for _ in range(4):
                acc += 1

            data = np.zeros((acc,))
            return data

        self.check(test_impl)

    @skip_parfors_unsupported
    def test_no_state_change_in_gufunc_lowering_on_error(self):
        # tests #5098, if there's an exception arising in gufunc lowering the
        # sequential_parfor_lowering global variable should remain as False on
        # stack unwind.

        @register_pass(mutates_CFG=True, analysis_only=False)
        class BreakParfors(AnalysisPass):
            _name = "break_parfors"

            def __init__(self):
                AnalysisPass.__init__(self)

            def run_pass(self, state):
                for blk in state.func_ir.blocks.values():
                    for stmt in blk.body:
                        if isinstance(stmt, numba.parfors.parfor.Parfor):
                            # races should be a set(), that list is iterable
                            # permits it to get through to the
                            # _create_gufunc_for_parfor_body routine at which
                            # point it needs to be a set so e.g. set.difference
                            # can be computed, this therefore creates an error
                            # in the right location.
                            stmt.races = []
                    return True


        class BreakParforsCompiler(CompilerBase):

            def define_pipelines(self):
                pm = DefaultPassBuilder.define_nopython_pipeline(self.state)
                pm.add_pass_after(BreakParfors, IRLegalization)
                pm.finalize()
                return [pm]


        @njit(parallel=True, pipeline_class=BreakParforsCompiler)
        def foo():
            x = 1
            for _ in prange(1):
                x += 1
            return x

        # assert default state for global
        self.assertFalse(numba.parfors.parfor.sequential_parfor_lowering)

        with self.assertRaises(errors.LoweringError) as raises:
            foo()

        self.assertIn("'list' object has no attribute 'difference'",
                      str(raises.exception))

        # assert state has not changed
        self.assertFalse(numba.parfors.parfor.sequential_parfor_lowering)

    @skip_parfors_unsupported
    def test_issue_5098(self):
        class DummyType(types.Opaque):
            pass

        dummy_type = DummyType("my_dummy")
        register_model(DummyType)(models.OpaqueModel)

        class Dummy(object):
            pass

        @typeof_impl.register(Dummy)
        def typeof_Dummy(val, c):
            return dummy_type

        @unbox(DummyType)
        def unbox_index(typ, obj, c):
            return NativeValue(c.context.get_dummy_value())

        @overload_method(DummyType, "method1", jit_options={"parallel":True})
        def _get_method1(obj, arr, func):
            def _foo(obj, arr, func):
                def baz(a, f):
                    c = a.copy()
                    c[np.isinf(a)] = np.nan
                    return f(c)

                length = len(arr)
                output_arr = np.empty(length, dtype=np.float64)
                for i in prange(length):
                    output_arr[i] = baz(arr[i], func)
                for i in prange(length - 1):
                    output_arr[i] += baz(arr[i], func)
                return output_arr
            return _foo

        @njit
        def bar(v):
            return v.mean()

        @njit
        def test1(d):
            return d.method1(np.array([[1.0, 2.0, 3.0], [4.0, 5.0, 6.0]]), bar)

        save_state = numba.parfors.parfor.sequential_parfor_lowering
        self.assertFalse(save_state)
        try:
            test1(Dummy())
            self.assertFalse(numba.parfors.parfor.sequential_parfor_lowering)
        finally:
            # always set the sequential_parfor_lowering state back to the
            # original state
            numba.parfors.parfor.sequential_parfor_lowering = save_state

    @skip_parfors_unsupported
    def test_oversized_tuple_as_arg_to_kernel(self):

        @njit(parallel=True)
        def oversize_tuple():
            big_tup = (1,2,3,4)
            z = 0
            for x in prange(10):
                z += big_tup[0]
            return z

        with override_env_config('NUMBA_PARFOR_MAX_TUPLE_SIZE', '3'):
            with self.assertRaises(errors.UnsupportedParforsError) as raises:
                oversize_tuple()

        errstr = str(raises.exception)
        self.assertIn("Use of a tuple", errstr)
        self.assertIn("in a parallel region", errstr)

    @skip_parfors_unsupported
    def test_issue5167(self):

        def ndvi_njit(img_nir, img_red):
            fillvalue = 0
            out_img = np.full(img_nir.shape, fillvalue, dtype=img_nir.dtype)
            dims = img_nir.shape
            for y in prange(dims[0]):
                for x in prange(dims[1]):
                    out_img[y, x] = ((img_nir[y, x] - img_red[y, x]) /
                                     (img_nir[y, x] + img_red[y, x]))
            return out_img

        tile_shape = (4, 4)
        array1 = np.random.uniform(low=1.0, high=10000.0, size=tile_shape)
        array2 = np.random.uniform(low=1.0, high=10000.0, size=tile_shape)
        self.check(ndvi_njit, array1, array2)

    @skip_parfors_unsupported
    def test_issue5065(self):

        def reproducer(a, dist, dist_args):
            result = np.zeros((a.shape[0], a.shape[0]), dtype=np.float32)
            for i in prange(a.shape[0]):
                for j in range(i + 1, a.shape[0]):
                    d = dist(a[i], a[j], *dist_args)
                    result[i, j] = d
                    result[j, i] = d
            return result

        @njit
        def euclidean(x, y):
            result = 0.0
            for i in range(x.shape[0]):
                result += (x[i] - y[i]) ** 2
            return np.sqrt(result)

        a = np.random.random(size=(5, 2))

        got = njit(parallel=True)(reproducer)(a.copy(), euclidean,())
        expected = reproducer(a.copy(), euclidean,())

        np.testing.assert_allclose(got, expected)

    @skip_parfors_unsupported
    def test_issue5001(self):

        def test_numba_parallel(myarray):
            result = [0] * len(myarray)
            for i in prange(len(myarray)):
                result[i] = len(myarray[i])
            return result

        myarray = (np.empty(100),np.empty(50))
        self.check(test_numba_parallel, myarray)

    @skip_parfors_unsupported
    def test_issue3169(self):

        @njit
        def foo(grids):
            pass

        @njit(parallel=True)
        def bar(grids):
            for x in prange(1):
                foo(grids)

        # returns nothing, just check it compiles
        bar(([1],) * 2)

    @disabled_test
    def test_issue4846(self):

        mytype = namedtuple("mytype", ("a", "b"))

        def outer(mydata):
            for k in prange(3):
                inner(k, mydata)
            return mydata.a

        @njit(nogil=True)
        def inner(k, mydata):
            f = (k, mydata.a)
            g = (k, mydata.b)

        mydata = mytype(a="a", b="b")

        self.check(outer, mydata)

    @skip_parfors_unsupported
    def test_issue3748(self):

        def test1b():
            x = (1, 2, 3, 4, 5)
            a = 0
            for i in prange(len(x)):
                a += x[i]
            return a

        self.check(test1b,)

    @skip_parfors_unsupported
    def test_issue5277(self):

        def parallel_test(size, arr):
            for x in prange(size[0]):
                for y in prange(size[1]):
                    arr[y][x] = x * 4.5 + y
            return arr

        size = (10, 10)
        arr = np.zeros(size, dtype=int)

        self.check(parallel_test, size, arr)

    @skip_parfors_unsupported
    def test_issue5570_ssa_races(self):
        @njit(parallel=True)
        def foo(src, method, out):
            for i in prange(1):
                for j in range(1):
                    out[i, j] = 1
            if method:
                out += 1
            return out

        src = np.zeros((5,5))
        method = 57
        out = np.zeros((2, 2))

        self.assertPreciseEqual(
            foo(src, method, out),
            foo.py_func(src, method, out)
        )

    @skip_parfors_unsupported
    def test_issue6095_numpy_max(self):
        @njit(parallel=True)
        def find_maxima_3D_jit(args):
            package = args
            for index in range(0, 10):
                z_stack = package[index, :, :]
            return np.max(z_stack)

        np.random.seed(0)
        args = np.random.random((10, 10, 10))
        self.assertPreciseEqual(
            find_maxima_3D_jit(args),
            find_maxima_3D_jit.py_func(args),
        )


class TestParforChunksizing(TestCase):
    """
    Tests miscellaneous parts of ParallelAccelerator use.
    """
    _numba_parallel_test_ = False

    @skip_parfors_unsupported
    def test_python_parallel_chunksize_basic(self):
        # Test basic chunksize operations outside njit.
        self.assertEqual(get_parallel_chunksize(), 0)
        set_parallel_chunksize(8)
        self.assertEqual(get_parallel_chunksize(), 8)
        set_parallel_chunksize(0)
        self.assertEqual(get_parallel_chunksize(), 0)

    @skip_parfors_unsupported
    def test_python_with_chunksize(self):
        # Test "with parallel_chunksize" outside njit.
        self.assertEqual(get_parallel_chunksize(), 0)
        with parallel_chunksize(8):
            self.assertEqual(get_parallel_chunksize(), 8)
        self.assertEqual(get_parallel_chunksize(), 0)

    @skip_parfors_unsupported
    def test_njit_parallel_chunksize_basic(self):
        # Test basic chunksize operations inside njit.
        @njit
        def get_cs():
            return get_parallel_chunksize()

        @njit
        def set_cs(x):
            return set_parallel_chunksize(x)

        self.assertEqual(get_cs(), 0)
        set_cs(8)
        self.assertEqual(get_cs(), 8)
        set_cs(0)
        self.assertEqual(get_cs(), 0)

    @skip_parfors_unsupported
    def test_njit_with_chunksize(self):
        # Test "with parallel_chunksize" inside njit.
        @njit
        def test_impl(x):
            cs1 = get_parallel_chunksize()
            with parallel_chunksize(8):
                cs2 = get_parallel_chunksize()
            cs3 = get_parallel_chunksize()
            return cs1, cs2, cs3

        cs1, cs2, cs3 = test_impl(8)

        self.assertEqual(cs1, 0)
        self.assertEqual(cs2, 8)
        self.assertEqual(cs3, 0)

    @skip_parfors_unsupported
    def test_all_iterations_reset_chunksize(self):
        """ Test that all the iterations get run if you set the
            chunksize.  Also check that the chunksize that each
            worker thread sees has been reset to 0. """

        @njit(parallel=True)
        def test_impl(cs):
            n = 1000
            res = np.zeros(n)
            inner_cs = np.full(n, -13)
            with numba.parallel_chunksize(cs):
                for i in numba.prange(n):
                    inner_cs[i] = numba.get_parallel_chunksize()
                    res[i] = 13
            return res, inner_cs

        res, inner_cs = test_impl(8)
        self.assertTrue(np.all(res == 13))
        self.assertTrue(np.all(inner_cs == 0))

    @skip_parfors_unsupported
    def test_python_parallel_chunksize_negative(self):
        # Test negative set_parallel_chunksize outside njit.
        with self.assertRaises(ValueError) as raised:
            @njit
            def neg_test():
                set_parallel_chunksize(-1)

            neg_test()

        msg = "chunksize must be greather than or equal to zero"
        self.assertIn(msg, str(raised.exception))

    @skip_parfors_unsupported
    def test_njit_parallel_chunksize_negative(self):
        # Test negative set_parallel_chunksize outside njit.
        with self.assertRaises(ValueError) as raised:
            set_parallel_chunksize(-1)

        msg = "chunksize must be greather than or equal to zero"
        self.assertIn(msg, str(raised.exception))


@skip_parfors_unsupported
class TestParforsDiagnostics(TestParforsBase):

    def check(self, pyfunc, *args, **kwargs):
        cfunc, cpfunc = self.compile_all(pyfunc, *args)
        self.check_parfors_vs_others(pyfunc, cfunc, cpfunc, *args, **kwargs)

    def assert_fusion_equivalence(self, got, expected):
        a = self._fusion_equivalent(got)
        b = self._fusion_equivalent(expected)
        self.assertEqual(a, b)

    def _fusion_equivalent(self, thing):
        # parfors indexes the Parfors class instance id's from wherever the
        # internal state happens to be. To assert fusion equivalence we just
        # check that the relative difference between fusion adjacency lists
        # is the same. For example:
        # {3: [2, 1]} is the same as {13: [12, 11]}
        # this function strips the indexing etc out returning something suitable
        # for checking equivalence
        new = defaultdict(list)
        min_key = min(thing.keys())
        for k in sorted(thing.keys()):
            new[k - min_key] = [x - min_key for x in thing[k]]
        return new

    def assert_diagnostics(self, diagnostics, parfors_count=None,
                           fusion_info=None, nested_fusion_info=None,
                           replaced_fns=None, hoisted_allocations=None):
        if parfors_count is not None:
            self.assertEqual(parfors_count, diagnostics.count_parfors())
        if fusion_info is not None:
            self.assert_fusion_equivalence(fusion_info, diagnostics.fusion_info)
        if nested_fusion_info is not None:
            self.assert_fusion_equivalence(nested_fusion_info,
                                           diagnostics.nested_fusion_info)
        if replaced_fns is not None:
            repl = diagnostics.replaced_fns.values()
            for x in replaced_fns:
                for replaced in repl:
                    if replaced[0] == x:
                        break
                else:
                    msg = "Replacement for %s was not found. Had %s" % (x, repl)
                    raise AssertionError(msg)

        if hoisted_allocations is not None:
            hoisted_allocs = diagnostics.hoisted_allocations()
            self.assertEqual(hoisted_allocations, len(hoisted_allocs))

        # just make sure that the dump() function doesn't have an issue!
        with captured_stdout():
            for x in range(1, 5):
                diagnostics.dump(x)

    def test_array_expr(self):
        def test_impl():
            n = 10
            a = np.ones(n)
            b = np.zeros(n)
            return a + b

        self.check(test_impl,)
        cpfunc = self.compile_parallel(test_impl, ())
        diagnostics = cpfunc.metadata['parfor_diagnostics']
        self.assert_diagnostics(diagnostics, parfors_count=1,
                                fusion_info = {3: [4, 5]})

    def test_prange(self):
        def test_impl():
            n = 10
            a = np.empty(n)
            for i in prange(n):
                a[i] = i * 10
            return a

        self.check(test_impl,)
        cpfunc = self.compile_parallel(test_impl, ())
        diagnostics = cpfunc.metadata['parfor_diagnostics']
        self.assert_diagnostics(diagnostics, parfors_count=1)

    def test_user_varname(self):
        """make sure original user variable name is used in fusion info
        """
        def test_impl():
            n = 10
            x = np.ones(n)
            a = np.sin(x)
            b = np.cos(a * a)
            acc = 0
            for i in prange(n - 2):
                for j in prange(n - 1):
                    acc += b[i] + b[j + 1]
            return acc

        self.check(test_impl,)
        cpfunc = self.compile_parallel(test_impl, ())
        diagnostics = cpfunc.metadata['parfor_diagnostics']
        # make sure original 'n' variable name is used in fusion report for loop
        # dimension mismatch
        self.assertTrue(
            any("slice(0, n, 1)" in r.message for r in diagnostics.fusion_reports))

    def test_nested_prange(self):
        def test_impl():
            n = 10
            a = np.empty((n, n))
            for i in prange(n):
                for j in prange(n):
                    a[i, j] = i * 10 + j
            return a

        self.check(test_impl,)
        cpfunc = self.compile_parallel(test_impl, ())
        diagnostics = cpfunc.metadata['parfor_diagnostics']
        self.assert_diagnostics(diagnostics, parfors_count=2,
                                nested_fusion_info={2: [1]})

    def test_function_replacement(self):
        def test_impl():
            n = 10
            a = np.ones(n)
            b = np.argmin(a)
            return b

        self.check(test_impl,)
        cpfunc = self.compile_parallel(test_impl, ())
        diagnostics = cpfunc.metadata['parfor_diagnostics']
        self.assert_diagnostics(diagnostics, parfors_count=1,
                                fusion_info={2: [3]},
                                replaced_fns = [('argmin', 'numpy'),])

    def test_reduction(self):
        def test_impl():
            n = 10
            a = np.ones(n + 1) # prevent fusion
            acc = 0
            for i in prange(n):
                acc += a[i]
            return acc

        self.check(test_impl,)
        cpfunc = self.compile_parallel(test_impl, ())
        diagnostics = cpfunc.metadata['parfor_diagnostics']
        self.assert_diagnostics(diagnostics, parfors_count=2)

    def test_setitem(self):
        def test_impl():
            n = 10
            a = np.ones(n)
            a[:] = 7
            return a

        self.check(test_impl,)
        cpfunc = self.compile_parallel(test_impl, ())
        diagnostics = cpfunc.metadata['parfor_diagnostics']
        self.assert_diagnostics(diagnostics, parfors_count=1)

    def test_allocation_hoisting(self):
        def test_impl():
            n = 10
            m = 5
            acc = 0
            for i in prange(n):
                temp = np.zeros((m,)) # the np.empty call should get hoisted
                for j in range(m):
                    temp[j] = i
                acc += temp[-1]
            return acc

        self.check(test_impl,)
        cpfunc = self.compile_parallel(test_impl, ())
        diagnostics = cpfunc.metadata['parfor_diagnostics']
        self.assert_diagnostics(diagnostics, hoisted_allocations=1)


if __name__ == "__main__":
    unittest.main()<|MERGE_RESOLUTION|>--- conflicted
+++ resolved
@@ -21,12 +21,9 @@
 from itertools import cycle, chain
 
 import numba.parfors.parfor
-<<<<<<< HEAD
 from numba import (njit, prange, parallel_chunksize,
-                   get_parallel_chunksize, set_parallel_chunksize)
-=======
-from numba import njit, prange, set_num_threads, get_num_threads, typeof
->>>>>>> 3fd158f7
+                   get_parallel_chunksize, set_parallel_chunksize,
+                   set_num_threads, get_num_threads, typeof)
 from numba.core import (types, utils, typing, errors, ir, rewrites,
                         typed_passes, inline_closurecall, config, compiler, cpu)
 from numba.extending import (overload_method, register_model,
