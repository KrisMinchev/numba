--- conflicted
+++ resolved
@@ -387,11 +387,7 @@
         # loop count = 1, loop lift but loop body not execute
         self.assertEqual(test.py_func(-1), test(-1))
         self.assert_has_lifted(test, loopcount=1)
-<<<<<<< HEAD
-        # loop count = 1, loop won't lift and will execute
-=======
         # loop count = 1, loop will lift and will execute
->>>>>>> e5364a3d
         self.assertEqual(test.py_func(1), test(1))
         self.assert_has_lifted(test, loopcount=1)
 
