from __future__ import print_function, division, absolute_import

from collections import namedtuple
import sys

from llvmlite.ir import Value
from llvmlite.llvmpy.core import Constant, Type, Builder


from . import (_dynfunc, cgutils, config, funcdesc, generators, ir, types,
               typing, utils)


class LoweringError(Exception):
    def __init__(self, msg, loc):
        self.msg = msg
        self.loc = loc
        super(LoweringError, self).__init__("%s\n%s" % (msg, loc.strformat()))


class ForbiddenConstruct(LoweringError):
    pass


<<<<<<< HEAD
class Environment(_dynfunc.Environment):
    __slots__ = ()

    @classmethod
    def from_fndesc(cls, fndesc):
        mod = fndesc.lookup_module()
        return cls(mod.__dict__)

    def __reduce__(self):
        return _rebuild_env, (self.globals['__name__'], self.consts)


def _rebuild_env(modname, consts):
    from . import serialize
    mod = serialize._rebuild_module(modname)
    env = Environment(mod.__dict__)
    env.consts[:] = consts
    return env
=======
_VarArgItem = namedtuple("_VarArgItem", ("vararg", "index"))
>>>>>>> 99630edc


class BaseLower(object):
    """
    Lower IR to LLVM
    """
    def __init__(self, context, library, fndesc, interp):
        self.context = context
        self.library = library
        self.fndesc = fndesc
        self.blocks = utils.SortedMap(utils.iteritems(interp.blocks))
        self.interp = interp
        self.call_conv = context.call_conv
        self.generator_info = self.interp.generator_info

        # Initialize LLVM
        self.module = self.library.create_ir_module(self.fndesc.unique_name)

        # Python execution environment (will be available to the compiled
        # function).
        self.env = Environment.from_fndesc(self.fndesc)

        # Internal states
        self.blkmap = {}
        self.varmap = {}
        self.firstblk = min(self.blocks.keys())
        self.loc = -1

        # Subclass initialization
        self.init()

    def init(self):
        pass

    def pre_lower(self):
        """
        Called before lowering all blocks.
        """

    def post_lower(self):
        """
        Called after all blocks are lowered
        """

    def pre_block(self, block):
        """
        Called before lowering a block.
        """

    def return_exception(self, exc_class, exc_args=None):
        self.call_conv.return_user_exc(self.builder, exc_class, exc_args)

    def lower(self):
        if self.generator_info is None:
            self.genlower = None
            self.lower_normal_function(self.fndesc)
        else:
            self.genlower = self.GeneratorLower(self)
            self.gentype = self.genlower.gentype

            self.genlower.lower_init_func(self)
            self.genlower.lower_next_func(self)
            if self.gentype.has_finalizer:
                self.genlower.lower_finalize_func(self)

        if config.DUMP_LLVM:
            print(("LLVM DUMP %s" % self.fndesc).center(80, '-'))
            print(self.module)
            print('=' * 80)

        # Materialize LLVM Module
        self.library.add_ir_module(self.module)

    def extract_function_arguments(self):
        rawfnargs = self.call_conv.get_arguments(self.function)
        arginfo = self.context.get_arg_packer(self.fndesc.argtypes)
        self.fnargs = arginfo.from_arguments(self.builder, rawfnargs)
        return self.fnargs

    def lower_normal_function(self, fndesc):
        """
        Lower non-generator *fndesc*.
        """
        self.setup_function(fndesc)

        # Init argument values
        self.extract_function_arguments()
        entry_block_tail = self.lower_function_body()

        # Close tail of entry block
        self.builder.position_at_end(entry_block_tail)
        self.builder.branch(self.blkmap[self.firstblk])

        # Run target specific post lowering transformation
        self.context.post_lowering(self.function)

    def lower_function_body(self):
        """
        Lower the current function's body, and return the entry block.
        """
        # Init Python blocks
        for offset in self.blocks:
            bname = "B%s" % offset
            self.blkmap[offset] = self.function.append_basic_block(bname)

        self.pre_lower()
        # pre_lower() may have changed the current basic block
        entry_block_tail = self.builder.basic_block

        # Lower all blocks
        for offset, block in self.blocks.items():
            bb = self.blkmap[offset]
            self.builder.position_at_end(bb)
            self.lower_block(block)

        self.post_lower()
        return entry_block_tail

    def lower_block(self, block):
        """
        Lower the given block.
        """
        self.pre_block(block)
        for inst in block.body:
            self.loc = inst.loc
            try:
                self.lower_inst(inst)
            except LoweringError:
                raise
            except Exception as e:
                msg = "Internal error:\n%s: %s" % (type(e).__name__, e)
                raise LoweringError(msg, inst.loc)

    def create_cpython_wrapper(self, release_gil=False):
        """
        Create CPython wrapper(s) around this function (or generator).
        """
        if self.genlower:
            self.context.create_cpython_wrapper(self.library,
                                                self.genlower.gendesc,
                                                self.env, self.call_helper,
                                                release_gil=release_gil)
        self.context.create_cpython_wrapper(self.library, self.fndesc,
                                            self.env, self.call_helper,
                                            release_gil=release_gil)

    def setup_function(self, fndesc):
        # Setup function
        self.function = self.context.declare_function(self.module, fndesc)
        self.entry_block = self.function.append_basic_block('entry')
        self.builder = Builder.new(self.entry_block)
        self.call_helper = self.call_conv.init_call_helper(self.builder)

    def typeof(self, varname):
        return self.fndesc.typemap[varname]


class Lower(BaseLower):

    GeneratorLower = generators.GeneratorLower

    def lower_inst(self, inst):
        if config.DEBUG_JIT:
            self.context.debug_print(self.builder, str(inst))
        if isinstance(inst, ir.Assign):
            ty = self.typeof(inst.target.name)
            val = self.lower_assign(ty, inst)
            self.storevar(val, inst.target.name)
            # TODO: emit incref/decref in the numba IR properly.
            # Workaround due to lack of proper incref/decref info.
            if self.context.enable_nrt:
                if isinstance(inst.value, ir.Expr) and inst.value.op == 'call':
                    callexpr = inst.value
                    # NPM function returns new reference
                    if isinstance(self.typeof(callexpr.func.name),
                                  types.Dispatcher):
                        self.decref(ty, val)

        elif isinstance(inst, ir.Branch):
            cond = self.loadvar(inst.cond.name)
            tr = self.blkmap[inst.truebr]
            fl = self.blkmap[inst.falsebr]

            condty = self.typeof(inst.cond.name)
            pred = self.context.cast(self.builder, cond, condty, types.boolean)
            assert pred.type == Type.int(1), ("cond is not i1: %s" % pred.type)
            self.builder.cbranch(pred, tr, fl)

        elif isinstance(inst, ir.Jump):
            target = self.blkmap[inst.target]
            self.builder.branch(target)

        elif isinstance(inst, ir.Return):
            if self.generator_info:
                # StopIteration
                self.genlower.return_from_generator(self)
                return
            val = self.loadvar(inst.value.name)
            oty = self.typeof(inst.value.name)
            ty = self.fndesc.restype
            if isinstance(ty, types.Optional):
                # If returning an optional type
                self.call_conv.return_optional_value(self.builder, ty, oty, val)
                return
            if ty != oty:
                val = self.context.cast(self.builder, val, oty, ty)
            retval = self.context.get_return_value(self.builder, ty, val)
            self.call_conv.return_value(self.builder, retval)

        elif isinstance(inst, ir.SetItem):
            target = self.loadvar(inst.target.name)
            value = self.loadvar(inst.value.name)
            index = self.loadvar(inst.index.name)

            targetty = self.typeof(inst.target.name)
            valuety = self.typeof(inst.value.name)
            indexty = self.typeof(inst.index.name)

            signature = self.fndesc.calltypes[inst]
            assert signature is not None
            impl = self.context.get_function('setitem', signature)

            # Convert argument to match
            if isinstance(targetty, types.Optional):
                target = self.context.cast(self.builder, target, targetty,
                                           targetty.type)
            else:
                assert targetty == signature.args[0]

            index = self.context.cast(self.builder, index, indexty,
                                      signature.args[1])
            value = self.context.cast(self.builder, value, valuety,
                                      signature.args[2])

            return impl(self.builder, (target, index, value))

        elif isinstance(inst, ir.Del):
            try:
                # XXX: incorrect Del injection?
                val = self.loadvar(inst.value)
            except KeyError:
                pass
            else:
                self.decref(self.typeof(inst.value), val)

        elif isinstance(inst, ir.SetAttr):
            target = self.loadvar(inst.target.name)
            value = self.loadvar(inst.value.name)
            signature = self.fndesc.calltypes[inst]

            targetty = self.typeof(inst.target.name)
            valuety = self.typeof(inst.value.name)
            assert signature is not None
            assert signature.args[0] == targetty
            impl = self.context.get_setattr(inst.attr, signature)

            # Convert argument to match
            value = self.context.cast(self.builder, value, valuety,
                                      signature.args[1])

            return impl(self.builder, (target, value))

        elif isinstance(inst, ir.Raise):
            self.lower_raise(inst)

        else:
            raise NotImplementedError(type(inst))

    def lower_raise(self, inst):
        if inst.exception is None:
            # Reraise
            self.return_exception(None)
        else:
            exctype = self.typeof(inst.exception.name)
            if isinstance(exctype, types.ExceptionInstance):
                # raise <instance> => find the instantiation site
                excdef = self.interp.get_definition(inst.exception)
                if (not isinstance(excdef, ir.Expr) or excdef.op != 'call'
                    or excdef.kws):
                    raise NotImplementedError("unsupported kind of raising")
                # Try to infer the args tuple
                args = tuple(self.interp.get_definition(arg).infer_constant()
                             for arg in excdef.args)
            elif isinstance(exctype, types.ExceptionType):
                args = None
            else:
                raise NotImplementedError("cannot raise value of type %s"
                                          % (exctype,))
            self.return_exception(exctype.exc_class, args)

    def lower_assign(self, ty, inst):
        value = inst.value
        # In nopython mode, closure vars are frozen like globals
        if isinstance(value, (ir.Const, ir.Global, ir.FreeVar)):
            if isinstance(ty, types.ExternalFunctionPointer):
                return self.context.get_constant_generic(self.builder, ty,
                                                         value.value)

            elif (isinstance(ty, types.Dummy) or
                    isinstance(ty, types.Module) or
                    isinstance(ty, types.Function) or
                    isinstance(ty, types.Dispatcher)):
                return self.context.get_dummy_value()

            elif isinstance(ty, types.Array):
                return self.context.make_constant_array(self.builder, ty,
                                                        value.value)

            else:
                return self.context.get_constant_generic(self.builder, ty,
                                                         value.value)

        elif isinstance(value, ir.Expr):
            return self.lower_expr(ty, value)

        elif isinstance(value, ir.Var):
            val = self.loadvar(value.name)
            oty = self.typeof(value.name)
            return self.context.cast(self.builder, val, oty, ty)

        elif isinstance(value, ir.Arg):
            return self.fnargs[value.index]

        elif isinstance(value, ir.Yield):
            return self.lower_yield(ty, value)

        else:
            raise NotImplementedError(type(value), value)

    def lower_yield(self, retty, inst):
        yp = self.generator_info.yield_points[inst.index]
        assert yp.inst is inst
        y = generators.LowerYield(self, yp, yp.live_vars)
        y.lower_yield_suspend()
        # Yield to caller
        val = self.loadvar(inst.value.name)
        typ = self.typeof(inst.value.name)
        val = self.context.cast(self.builder, val, typ, self.gentype.yield_type)
        self.call_conv.return_value(self.builder, val)

        # Resumption point
        y.lower_yield_resume()
        # None is returned by the yield expression
        return self.context.get_constant_generic(self.builder, retty, None)

    def lower_binop(self, resty, expr):
        lhs = expr.lhs
        rhs = expr.rhs
        lty = self.typeof(lhs.name)
        rty = self.typeof(rhs.name)
        lhs = self.loadvar(lhs.name)
        rhs = self.loadvar(rhs.name)
        # Get function
        signature = self.fndesc.calltypes[expr]
        impl = self.context.get_function(expr.fn, signature)
        # Convert argument to match
        lhs = self.context.cast(self.builder, lhs, lty, signature.args[0])
        rhs = self.context.cast(self.builder, rhs, rty, signature.args[1])
        res = impl(self.builder, (lhs, rhs))
        return self.context.cast(self.builder, res, signature.return_type,
                                 resty)

    def _cast_var(self, var, ty):
        """
        Cast a Numba IR variable to the given Numba type, returning a
        low-level value.
        """
        if isinstance(var, _VarArgItem):
            varty = self.typeof(var.vararg.name)[var.index]
            val = self.builder.extract_value(self.loadvar(var.vararg.name),
                                             var.index)
        else:
            varty = self.typeof(var.name)
            val = self.loadvar(var.name)
        return self.context.cast(self.builder, val, varty, ty)

    def lower_call(self, resty, expr):
        signature = self.fndesc.calltypes[expr]
        if isinstance(signature.return_type, types.Phantom):
            return self.context.get_dummy_value()

        if isinstance(expr.func, ir.Intrinsic):
            fnty = expr.func.name
            argvals = expr.func.args
        else:
            fnty = self.typeof(expr.func.name)
            pos_args = expr.args
            if expr.vararg:
                # Inject *args from function call
                # The lowering will be done in _cast_var() above.
                tp_vararg = self.typeof(expr.vararg.name)
                assert isinstance(tp_vararg, types.BaseTuple)
                pos_args = pos_args + [_VarArgItem(expr.vararg, i)
                                       for i in range(len(tp_vararg))]

            # Fold keyword arguments and resolve default argument values
            pysig = signature.pysig
            if pysig is None:
                if expr.kws:
                    raise NotImplementedError("unsupported keyword arguments "
                                              "when calling %s" % (fnty,))
                argvals = [self._cast_var(var, sigty)
                           for var, sigty in zip(pos_args, signature.args)]
            else:
                def normal_handler(index, param, var):
                    return self._cast_var(var, signature.args[index])
                def default_handler(index, param, default):
                    return self.context.get_constant_generic(
                                self.builder, signature.args[index], default)
                def stararg_handler(index, param, vars):
                    values = [self._cast_var(var, sigty)
                              for var, sigty in zip(vars, signature.args[index])]
                    return cgutils.make_anonymous_struct(self.builder, values)
                argvals = typing.fold_arguments(pysig,
                                                pos_args, dict(expr.kws),
                                                normal_handler,
                                                default_handler,
                                                stararg_handler)

        if isinstance(fnty, types.ExternalFunction):
            # Handle a named external function
            fndesc = funcdesc.ExternalFunctionDescriptor(
                fnty.symbol, fnty.sig.return_type, fnty.sig.args)
            func = self.context.declare_external_function(
                    cgutils.get_module(self.builder), fndesc)
            res = self.context.call_external_function(
                self.builder, func, fndesc.argtypes, argvals)

        elif isinstance(fnty, types.ExternalFunctionPointer):
            # Handle a C function pointer
            pointer = self.loadvar(expr.func.name)
            # If the external function pointer uses libpython
            if fnty.requires_gil:
                pyapi = self.context.get_python_api(self.builder)
                # Acquire the GIL
                gil_state = pyapi.gil_ensure()
                # Make PyObjects
                newargvals = []
                pyvals = []
                for exptyp, gottyp, aval in zip(fnty.sig.args, signature.args,
                                                argvals):
                    # Adjust argument values to pyobjects
                    if exptyp == types.ffi_forced_object:
                        obj = pyapi.from_native_value(aval, gottyp)
                        newargvals.append(obj)
                        pyvals.append(obj)
                    else:
                        newargvals.append(aval)

                # Call external function
                res = self.context.call_function_pointer(self.builder, pointer,
                                                         newargvals, fnty.cconv)
                # Release PyObjects
                for obj in pyvals:
                    pyapi.decref(obj)

                # Release the GIL
                pyapi.gil_release(gil_state)
            # If the external function pointer does NOT use libpython
            else:
                res = self.context.call_function_pointer(self.builder, pointer,
                                                         argvals, fnty.cconv)

        else:
            # Normal function resolution (for Numba-compiled functions)
            impl = self.context.get_function(fnty, signature)
            if signature.recvr:
                # The "self" object is passed as the function object
                # for bounded function
                the_self = self.loadvar(expr.func.name)
                # Prepend the self reference
                argvals = [the_self] + argvals

            res = impl(self.builder, argvals)
            libs = getattr(impl, "libs", ())
            for lib in libs:
                self.library.add_linking_library(lib)
        return self.context.cast(self.builder, res, signature.return_type,
                                 resty)

    def lower_expr(self, resty, expr):
        if expr.op == 'binop':
            return self.lower_binop(resty, expr)
        elif expr.op == 'inplace_binop':
            lty = self.typeof(expr.lhs.name)
            if not lty.mutable:
                # inplace operators on non-mutable types reuse the same
                # definition as the corresponding copying operators.
                return self.lower_binop(resty, expr)
        elif expr.op == 'unary':
            val = self.loadvar(expr.value.name)
            typ = self.typeof(expr.value.name)
            # Get function
            signature = self.fndesc.calltypes[expr]
            impl = self.context.get_function(expr.fn, signature)
            # Convert argument to match
            val = self.context.cast(self.builder, val, typ, signature.args[0])
            res = impl(self.builder, [val])
            return self.context.cast(self.builder, res, signature.return_type,
                                     resty)

        elif expr.op == 'call':
            return self.lower_call(resty, expr)

        elif expr.op == 'pair_first':
            val = self.loadvar(expr.value.name)
            ty = self.typeof(expr.value.name)
            return self.context.pair_first(self.builder, val, ty)

        elif expr.op == 'pair_second':
            val = self.loadvar(expr.value.name)
            ty = self.typeof(expr.value.name)
            return self.context.pair_second(self.builder, val, ty)

        elif expr.op in ('getiter', 'iternext'):
            val = self.loadvar(expr.value.name)
            ty = self.typeof(expr.value.name)
            signature = self.fndesc.calltypes[expr]
            impl = self.context.get_function(expr.op, signature)
            [fty] = signature.args
            castval = self.context.cast(self.builder, val, ty, fty)
            res = impl(self.builder, (castval,))
            return self.context.cast(self.builder, res, signature.return_type,
                                     resty)

        elif expr.op == 'exhaust_iter':
            val = self.loadvar(expr.value.name)
            ty = self.typeof(expr.value.name)
            # If we have a tuple, we needn't do anything
            # (and we can't iterate over the heterogenous ones).
            if isinstance(ty, types.BaseTuple):
                return val

            itemty = ty.iterator_type.yield_type
            tup = self.context.get_constant_undef(resty)
            pairty = types.Pair(itemty, types.boolean)
            getiter_sig = typing.signature(ty.iterator_type, ty)
            getiter_impl = self.context.get_function('getiter',
                                                     getiter_sig)
            iternext_sig = typing.signature(pairty, ty.iterator_type)
            iternext_impl = self.context.get_function('iternext',
                                                      iternext_sig)
            iterobj = getiter_impl(self.builder, (val,))
            # We call iternext() as many times as desired (`expr.count`).
            for i in range(expr.count):
                pair = iternext_impl(self.builder, (iterobj,))
                is_valid = self.context.pair_second(self.builder,
                                                    pair, pairty)
                with cgutils.if_unlikely(self.builder,
                                         self.builder.not_(is_valid)):
                    self.return_exception(ValueError)
                item = self.context.pair_first(self.builder,
                                               pair, pairty)
                tup = self.builder.insert_value(tup, item, i)

            # Call iternext() once more to check that the iterator
            # is exhausted.
            pair = iternext_impl(self.builder, (iterobj,))
            is_valid = self.context.pair_second(self.builder,
                                                pair, pairty)
            with cgutils.if_unlikely(self.builder, is_valid):
                self.return_exception(ValueError)

            return tup

        elif expr.op == "getattr":
            val = self.loadvar(expr.value.name)
            ty = self.typeof(expr.value.name)

            if isinstance(resty, types.BoundFunction):
                # if we are getting out a method, assume we have typed this
                # properly and just build a bound function object
                res = self.context.get_bound_function(self.builder, val, ty)
            else:
                impl = self.context.get_attribute(val, ty, expr.attr)

                if impl is None:
                    # ignore the attribute
                    res = self.context.get_dummy_value()
                else:
                    res = impl(self.context, self.builder, ty, val, expr.attr)
            return res

        elif expr.op == "static_getitem":
            baseval = self.loadvar(expr.value.name)
            indexval = self.context.get_constant(types.intp, expr.index)
            if cgutils.is_struct(baseval.type):
                # Statically extract the given element from the structure
                # (structures aren't dynamically indexable).
                return self.builder.extract_value(baseval, expr.index)
            else:
                # Fall back on the generic getitem() implementation
                # for this type.
                signature = typing.signature(resty,
                                             self.typeof(expr.value.name),
                                             types.intp)
                impl = self.context.get_function("getitem", signature)
                argvals = (baseval, indexval)
                res = impl(self.builder, argvals)
                return self.context.cast(self.builder, res, signature.return_type,
                                         resty)

        elif expr.op == "getitem":
            baseval = self.loadvar(expr.value.name)
            indexval = self.loadvar(expr.index.name)
            signature = self.fndesc.calltypes[expr]
            impl = self.context.get_function("getitem", signature)
            argvals = (baseval, indexval)
            argtyps = (self.typeof(expr.value.name),
                       self.typeof(expr.index.name))
            castvals = [self.context.cast(self.builder, av, at, ft)
                        for av, at, ft in zip(argvals, argtyps,
                                              signature.args)]
            res = impl(self.builder, castvals)
            return self.context.cast(self.builder, res, signature.return_type,
                                     resty)

        elif expr.op == "build_tuple":
            itemvals = [self.loadvar(i.name) for i in expr.items]
            itemtys = [self.typeof(i.name) for i in expr.items]
            castvals = [self.context.cast(self.builder, val, fromty, toty)
                        for val, toty, fromty in zip(itemvals, resty, itemtys)]
            tup = self.context.get_constant_undef(resty)
            for i in range(len(castvals)):
                tup = self.builder.insert_value(tup, castvals[i], i)
            return tup

        elif expr.op == "cast":
            val = self.loadvar(expr.value.name)
            ty = self.typeof(expr.value.name)
            castval = self.context.cast(self.builder, val, ty, resty)
            return castval

        elif expr.op in self.context.special_ops:
            return self.context.special_ops[expr.op](self, expr)

        raise NotImplementedError(expr)

    def getvar(self, name):
        return self.varmap[name]

    def loadvar(self, name):
        ptr = self.getvar(name)
        return self.builder.load(ptr)

    def storevar(self, value, name):
        fetype = self.typeof(name)
        # Clean up existing value stored in the variable
        try:
            # Load original value in variable
            old = self.loadvar(name)
        except KeyError:
            # If it has not been defined, don't do anything
            pass
        else:
            # Else, dereference the old value
            self.decref(fetype, old)
        # Store variable
        if name not in self.varmap:
            # If not already defined, allocate it
            llty = self.context.get_value_type(fetype)
            ptr = self.alloca_lltype(name, llty)
            # Remember the pointer
            self.varmap[name] = ptr

        ptr = self.getvar(name)
        if value.type != ptr.type.pointee:
            msg = ("Storing {value.type} to ptr of {ptr.type.pointee}. "
                   "FE type {fetype}").format(value=value, ptr=ptr,
                                              fetype=fetype)
            raise AssertionError(msg)

        self.builder.store(value, ptr)
        # Incref
        self.incref(fetype, value)

    def alloca(self, name, type):
        lltype = self.context.get_value_type(type)
        return self.alloca_lltype(name, lltype)

    def alloca_lltype(self, name, lltype):
        return cgutils.alloca_once(self.builder, lltype, name=name, zfill=True)

    def incref(self, typ, val):
        if not self.context.enable_nrt:
            return

        self.context.nrt_incref(self.builder, typ, val)

    def decref(self, typ, val):
        if not self.context.enable_nrt:
            return

        self.context.nrt_decref(self.builder, typ, val)<|MERGE_RESOLUTION|>--- conflicted
+++ resolved
@@ -22,7 +22,6 @@
     pass
 
 
-<<<<<<< HEAD
 class Environment(_dynfunc.Environment):
     __slots__ = ()
 
@@ -41,9 +40,9 @@
     env = Environment(mod.__dict__)
     env.consts[:] = consts
     return env
-=======
+
+
 _VarArgItem = namedtuple("_VarArgItem", ("vararg", "index"))
->>>>>>> 99630edc
 
 
 class BaseLower(object):
