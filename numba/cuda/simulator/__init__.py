--- conflicted
+++ resolved
@@ -1,11 +1,7 @@
 from .api import *
 from .reduction import Reduce
 from .cudadrv.devicearray import (device_array, device_array_like, pinned,
-<<<<<<< HEAD
-                                  pinned_array, mapped_array, to_device, auto_device)
-=======
-                    pinned_array, pinned_array_like, to_device, auto_device)
->>>>>>> 46f663c4
+                                  pinned_array, pinned_array_like, mapped_array, to_device, auto_device)
 from .cudadrv import devicearray
 from .cudadrv.devices import require_context, gpus
 from .cudadrv.devices import get_context as current_context
