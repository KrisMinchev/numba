--- conflicted
+++ resolved
@@ -8,13 +8,9 @@
 from numba.cuda.cudadrv.driver import (CudaAPIError, Linker,
                                        LinkerError, NvrtcError)
 from numba.cuda import require_context
-<<<<<<< HEAD
 from numba.tests.support import TestCase, ignore_internal_warnings
-from numba import cuda, void, float64, int64, int32, typeof
-=======
-from numba.tests.support import ignore_internal_warnings
 from numba import cuda, void, float64, int64, int32, typeof, float32
->>>>>>> 720b3573
+
 
 CONST1D = np.arange(10, dtype=np.float64)
 
