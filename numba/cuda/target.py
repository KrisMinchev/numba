import re
import llvmlite.binding as ll
from llvmlite import ir

from numba.core import (typing, types, dispatcher, debuginfo, itanium_mangler,
                        cgutils)
from numba.core.utils import cached_property
from numba.core.base import BaseContext
from numba.core.callconv import MinimalCallConv
from numba.core.typing import cmathdecl

from .cudadrv import nvvm
from numba.cuda import codegen, nvvmutils
from .decorators import jitdevice
from numba.cpython import cmathimpl


# -----------------------------------------------------------------------------
# Typing


class CUDATypingContext(typing.BaseContext):
    def load_additional_registries(self):
        from . import cudadecl, cudamath, libdevicedecl

        self.install_registry(cudadecl.registry)
        self.install_registry(cudamath.registry)
        self.install_registry(cmathdecl.registry)
        self.install_registry(libdevicedecl.registry)

    def resolve_value_type(self, val):
        # treat dispatcher object as another device function
        if isinstance(val, dispatcher.Dispatcher):
            try:
                # use cached device function
                val = val.__cudajitdevice
            except AttributeError:
                if not val._can_compile:
                    raise ValueError('using cpu function on device '
                                     'but its compilation is disabled')
                opt = val.targetoptions.get('opt', True)
                jd = jitdevice(val, debug=val.targetoptions.get('debug'),
                               opt=opt)
                # cache the device function for future use and to avoid
                # duplicated copy of the same function.
                val.__cudajitdevice = jd
                val = jd

        # continue with parent logic
        return super(CUDATypingContext, self).resolve_value_type(val)

# -----------------------------------------------------------------------------
# Implementation


VALID_CHARS = re.compile(r'[^a-z0-9]', re.I)


class CUDATargetContext(BaseContext):
    implement_powi_as_math_call = True
    strict_alignment = True

    @property
    def DIBuilder(self):
        if nvvm.NVVM().is_nvvm70:
            return debuginfo.DIBuilder
        else:
            return debuginfo.NvvmDIBuilder

    @property
    def enable_boundscheck(self):
        # Unconditionally disabled
        return False

    # Overrides
    def create_module(self, name):
        return self._internal_codegen._create_empty_module(name)

    def init(self):
        self._internal_codegen = codegen.JITCUDACodegen("numba.cuda.jit")
        self._target_data = ll.create_target_data(nvvm.default_data_layout)

    def load_additional_registries(self):
        from . import cudaimpl, printimpl, libdeviceimpl, mathimpl
        self.install_registry(cudaimpl.registry)
        self.install_registry(printimpl.registry)
        self.install_registry(libdeviceimpl.registry)
        self.install_registry(cmathimpl.registry)
        self.install_registry(mathimpl.registry)

    def codegen(self):
        return self._internal_codegen

    @property
    def target_data(self):
        return self._target_data

    @cached_property
    def nonconst_module_attrs(self):
        """
        Some CUDA intrinsics are at the module level, but cannot be treated as
        constants, because they are loaded from a special register in the PTX.
        These include threadIdx, blockDim, etc.
        """
        from numba import cuda
        nonconsts = ('threadIdx', 'blockDim', 'blockIdx', 'gridDim', 'laneid',
                     'warpsize')
        nonconsts_with_mod = tuple([(types.Module(cuda), nc)
                                    for nc in nonconsts])
        return nonconsts_with_mod

    @cached_property
    def call_conv(self):
        return CUDACallConv(self)

    def mangler(self, name, argtypes):
        return itanium_mangler.mangle(name, argtypes)

    def prepare_cuda_kernel(self, codelib, func_name, argtypes, debug,
                            nvvm_options, max_registers=None):
        """
        Adapt a code library ``codelib`` with the numba compiled CUDA kernel
        with name ``fname`` and arguments ``argtypes`` for NVVM.
        A new library is created with a wrapper function that can be used as
        the kernel entry point for the given kernel.

        Returns the new code library and the wrapper function.

        Parameters:

        codelib:       The CodeLibrary containing the device function to wrap
                       in a kernel call.
        func_name:     The mangled name of the device function.
        argtypes:      An iterable of the types of arguments to the kernel.
        debug:         Whether to compile with debug.
        nvvm_options:  Dict of NVVM options used when compiling the new library.
        max_registers: The max_registers argument for the code library.
        """
        kernel_name = itanium_mangler.prepend_namespace(func_name, ns='cudapy')
        library = self.codegen().create_library(f'{codelib.name}_kernel_',
                                                entry_name=kernel_name,
                                                nvvm_options=nvvm_options,
                                                max_registers=max_registers)
        library.add_linking_library(codelib)
        wrapper = self.generate_kernel_wrapper(library, kernel_name, func_name,
                                               argtypes, debug)
        return library, wrapper

    def generate_kernel_wrapper(self, library, kernel_name, func_name,
                                argtypes, debug):
        """
        Generate the kernel wrapper in the given ``library``.
        The function being wrapped have the name ``fname`` and argument types
        ``argtypes``.  The wrapper function is returned.
        """
        arginfo = self.get_arg_packer(argtypes)
        argtys = list(arginfo.argument_types)
        wrapfnty = ir.FunctionType(ir.VoidType(), argtys)
        wrapper_module = self.create_module("cuda.kernel.wrapper")
<<<<<<< HEAD
        fnty = Type.function(Type.int(),
                             [self.call_conv.get_return_type(types.pyobject)]
                             + argtys)
        func = wrapper_module.add_function(fnty, name=func_name)

        wrapfn = wrapper_module.add_function(wrapfnty, name=kernel_name)
        builder = Builder(wrapfn.append_basic_block(''))
=======
        fnty = ir.FunctionType(ir.IntType(32),
                               [self.call_conv.get_return_type(types.pyobject)]
                               + argtys)
        func = ir.Function(wrapper_module, fnty, fname)

        prefixed = itanium_mangler.prepend_namespace(func.name, ns='cudapy')
        wrapfn = ir.Function(wrapper_module, wrapfnty, prefixed)
        builder = ir.IRBuilder(wrapfn.append_basic_block(''))
>>>>>>> 5f7bcce0

        # Define error handling variables
        def define_error_gv(postfix):
            name = wrapfn.name + postfix
            gv = cgutils.add_global_variable(wrapper_module, ir.IntType(32),
                                             name)
            gv.initializer = ir.Constant(gv.type.pointee, None)
            return gv

        gv_exc = define_error_gv("__errcode__")
        gv_tid = []
        gv_ctaid = []
        for i in 'xyz':
            gv_tid.append(define_error_gv("__tid%s__" % i))
            gv_ctaid.append(define_error_gv("__ctaid%s__" % i))

        callargs = arginfo.from_arguments(builder, wrapfn.args)
        status, _ = self.call_conv.call_function(
            builder, func, types.void, argtypes, callargs)

        if debug:
            # Check error status
            with cgutils.if_likely(builder, status.is_ok):
                builder.ret_void()

            with builder.if_then(builder.not_(status.is_python_exc)):
                # User exception raised
                old = ir.Constant(gv_exc.type.pointee, None)

                # Use atomic cmpxchg to prevent rewriting the error status
                # Only the first error is recorded

                if nvvm.NVVM().is_nvvm70:
                    xchg = builder.cmpxchg(gv_exc, old, status.code,
                                           'monotonic', 'monotonic')
                    changed = builder.extract_value(xchg, 1)
                else:
                    casfnty = ir.FunctionType(old.type, [gv_exc.type, old.type,
                                                         old.type])

                    cas_hack = "___numba_atomic_i32_cas_hack"
                    casfn = ir.Function(wrapper_module, casfnty, name=cas_hack)
                    xchg = builder.call(casfn, [gv_exc, old, status.code])
                    changed = builder.icmp_unsigned('==', xchg, old)

                # If the xchange is successful, save the thread ID.
                sreg = nvvmutils.SRegBuilder(builder)
                with builder.if_then(changed):
                    for dim, ptr, in zip("xyz", gv_tid):
                        val = sreg.tid(dim)
                        builder.store(val, ptr)

                    for dim, ptr, in zip("xyz", gv_ctaid):
                        val = sreg.ctaid(dim)
                        builder.store(val, ptr)

        builder.ret_void()

        nvvm.set_cuda_kernel(wrapfn)
        library.add_ir_module(wrapper_module)
        library.finalize()
        wrapfn = library.get_function(wrapfn.name)
        return wrapfn

    def make_constant_array(self, builder, aryty, arr):
        """
        Unlike the parent version.  This returns a a pointer in the constant
        addrspace.
        """

        lmod = builder.module

        constvals = [
            self.get_constant(types.byte, i)
            for i in iter(arr.tobytes(order='A'))
        ]
        constaryty = ir.ArrayType(ir.IntType(8), len(constvals))
        constary = ir.Constant(constaryty, constvals)

        addrspace = nvvm.ADDRSPACE_CONSTANT
        gv = cgutils.add_global_variable(lmod, constary.type, "_cudapy_cmem",
                                         addrspace=addrspace)
        gv.linkage = 'internal'
        gv.global_constant = True
        gv.initializer = constary

        # Preserve the underlying alignment
        lldtype = self.get_data_type(aryty.dtype)
        align = self.get_abi_sizeof(lldtype)
        gv.align = 2 ** (align - 1).bit_length()

        # Convert to generic address-space
        conv = nvvmutils.insert_addrspace_conv(lmod, ir.IntType(8), addrspace)
        addrspaceptr = gv.bitcast(ir.PointerType(ir.IntType(8), addrspace))
        genptr = builder.call(conv, [addrspaceptr])

        # Create array object
        ary = self.make_array(aryty)(self, builder)
        kshape = [self.get_constant(types.intp, s) for s in arr.shape]
        kstrides = [self.get_constant(types.intp, s) for s in arr.strides]
        self.populate_array(ary, data=builder.bitcast(genptr, ary.data.type),
                            shape=kshape,
                            strides=kstrides,
                            itemsize=ary.itemsize, parent=ary.parent,
                            meminfo=None)

        return ary._getvalue()

    def insert_const_string(self, mod, string):
        """
        Unlike the parent version.  This returns a a pointer in the constant
        addrspace.
        """
        text = cgutils.make_bytearray(string.encode("utf-8") + b"\x00")
        name = '$'.join(["__conststring__",
                         itanium_mangler.mangle_identifier(string)])
        # Try to reuse existing global
        gv = mod.globals.get(name)
        if gv is None:
            # Not defined yet
            gv = cgutils.add_global_variable(mod, text.type, name,
                                             addrspace=nvvm.ADDRSPACE_CONSTANT)
            gv.linkage = 'internal'
            gv.global_constant = True
            gv.initializer = text

        # Cast to a i8* pointer
        charty = gv.type.pointee.element
        return gv.bitcast(charty.as_pointer(nvvm.ADDRSPACE_CONSTANT))

    def insert_string_const_addrspace(self, builder, string):
        """
        Insert a constant string in the constant addresspace and return a
        generic i8 pointer to the data.

        This function attempts to deduplicate.
        """
        lmod = builder.module
        gv = self.insert_const_string(lmod, string)
        return self.insert_addrspace_conv(builder, gv,
                                          nvvm.ADDRSPACE_CONSTANT)

    def insert_addrspace_conv(self, builder, ptr, addrspace):
        """
        Perform addrspace conversion according to the NVVM spec
        """
        lmod = builder.module
        base_type = ptr.type.pointee
        conv = nvvmutils.insert_addrspace_conv(lmod, base_type, addrspace)
        return builder.call(conv, [ptr])

    def optimize_function(self, func):
        """Run O1 function passes
        """
        pass
        ## XXX skipped for now
        # fpm = lp.FunctionPassManager.new(func.module)
        #
        # lp.PassManagerBuilder.new().populate(fpm)
        #
        # fpm.initialize()
        # fpm.run(func)
        # fpm.finalize()


class CUDACallConv(MinimalCallConv):
    pass<|MERGE_RESOLUTION|>--- conflicted
+++ resolved
@@ -157,24 +157,14 @@
         argtys = list(arginfo.argument_types)
         wrapfnty = ir.FunctionType(ir.VoidType(), argtys)
         wrapper_module = self.create_module("cuda.kernel.wrapper")
-<<<<<<< HEAD
-        fnty = Type.function(Type.int(),
-                             [self.call_conv.get_return_type(types.pyobject)]
-                             + argtys)
-        func = wrapper_module.add_function(fnty, name=func_name)
-
-        wrapfn = wrapper_module.add_function(wrapfnty, name=kernel_name)
-        builder = Builder(wrapfn.append_basic_block(''))
-=======
         fnty = ir.FunctionType(ir.IntType(32),
                                [self.call_conv.get_return_type(types.pyobject)]
                                + argtys)
-        func = ir.Function(wrapper_module, fnty, fname)
+        func = ir.Function(wrapper_module, fnty, func_name)
 
         prefixed = itanium_mangler.prepend_namespace(func.name, ns='cudapy')
         wrapfn = ir.Function(wrapper_module, wrapfnty, prefixed)
         builder = ir.IRBuilder(wrapfn.append_basic_block(''))
->>>>>>> 5f7bcce0
 
         # Define error handling variables
         def define_error_gv(postfix):
