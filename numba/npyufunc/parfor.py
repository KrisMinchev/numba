--- conflicted
+++ resolved
@@ -1348,11 +1348,7 @@
         cgutils.printf(builder, "num_threads: %d\n", num_threads)
         context.call_conv.return_user_exc(builder, RuntimeError,
                                                   ("Invalid number of threads. "
-<<<<<<< HEAD
-                                                   "This likely indicates a bug in numba.",))
-=======
                                                    "This likely indicates a bug in Numba.",))
->>>>>>> b9e11a3e
 
     builder.call(
         do_scheduling, [
