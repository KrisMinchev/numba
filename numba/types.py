"""
These type objects do not have a fixed machine representation.  It is up to
the targets to choose their representation.
"""
from __future__ import print_function, division, absolute_import

import struct
import weakref

import numpy

# All abstract types are exposed through this module
from .abstracttypes import *
from . import npdatetime, utils
from .typeconv import Conversion


class Boolean(Type):

    def cast_python_value(self, value):
        return bool(value)


@utils.total_ordering
class Integer(Number):
    def __init__(self, *args, **kws):
        super(Integer, self).__init__(*args, **kws)
        # Determine bitwidth
        for prefix in ('int', 'uint'):
            if self.name.startswith(prefix):
                bitwidth = int(self.name[len(prefix):])
        self.bitwidth = bitwidth
        self.signed = self.name.startswith('int')

    @classmethod
    def from_bitwidth(cls, bitwidth, signed=True):
        name = ('int%d' if signed else 'uint%d') % bitwidth
        return globals()[name]

    def cast_python_value(self, value):
        return getattr(numpy, self.name)(value)

    def __lt__(self, other):
        if self.__class__ is not other.__class__:
            return NotImplemented
        if self.signed != other.signed:
            return NotImplemented
        return self.bitwidth < other.bitwidth


@utils.total_ordering
class Float(Number):
    def __init__(self, *args, **kws):
        super(Float, self).__init__(*args, **kws)
        # Determine bitwidth
        assert self.name.startswith('float')
        bitwidth = int(self.name[5:])
        self.bitwidth = bitwidth

    def cast_python_value(self, value):
        return getattr(numpy, self.name)(value)

    def __lt__(self, other):
        if self.__class__ is not other.__class__:
            return NotImplemented
        return self.bitwidth < other.bitwidth


@utils.total_ordering
class Complex(Number):
    def __init__(self, name, underlying_float, **kwargs):
        super(Complex, self).__init__(name, **kwargs)
        self.underlying_float = underlying_float
        # Determine bitwidth
        assert self.name.startswith('complex')
        bitwidth = int(self.name[7:])
        self.bitwidth = bitwidth

    def cast_python_value(self, value):
        return getattr(numpy, self.name)(value)

    def __lt__(self, other):
        if self.__class__ is not other.__class__:
            return NotImplemented
        return self.bitwidth < other.bitwidth


class _NPDatetimeBase(Type):
    """
    Common base class for numpy.datetime64 and numpy.timedelta64.
    """

    def __init__(self, unit, *args, **kws):
        name = '%s(%s)' % (self.type_name, unit)
        self.unit = unit
        self.unit_code = npdatetime.DATETIME_UNITS[self.unit]
        super(_NPDatetimeBase, self).__init__(name, *args, **kws)

    def __lt__(self, other):
        if self.__class__ is not other.__class__:
            return NotImplemented
        # A coarser-grained unit is "smaller", i.e. less precise values
        # can be represented (but the magnitude of representable values is
        # also greater...).
        return self.unit_code < other.unit_code

    def cast_python_value(self, value):
        cls = getattr(numpy, self.type_name)
        if self.unit:
            return cls(value, self.unit)
        else:
            return cls(value)


@utils.total_ordering
class NPTimedelta(_NPDatetimeBase):
    type_name = 'timedelta64'

@utils.total_ordering
class NPDatetime(_NPDatetimeBase):
    type_name = 'datetime64'


class Phantom(Dummy):
    """
    A type that cannot be materialized.  A Phantom cannot be used as
    argument or return type.
    """


class Undefined(Dummy):
    """
    A type that is left imprecise.  This is used as a temporaray placeholder
    during type inference in the hope that the type can be later refined.
    """

    def is_precise(self):
        return False


class Opaque(Dummy):
    """
    A type that is a opaque pointer.
    """


class PyObject(Dummy):
    """
    A generic CPython object.
    """

    def is_precise(self):
        return False


class RawPointer(Dummy):
    """
    A raw pointer without any specific meaning.
    """


class Kind(Type):
    def __init__(self, of):
        if not isinstance(of, type) or not issubclass(of, Type):
            raise TypeError("expected a Type subclass, got %r" % (of,))
        self.of = of
        super(Kind, self).__init__("kind(%s)" % of)

    @property
    def key(self):
        return self.of


class VarArg(Type):
    """
    Special type representing a variable number of arguments at the
    end of a function's signature.  Only used for signature matching,
    not for actual values.
    """

    def __init__(self, dtype):
        self.dtype = dtype
        super(VarArg, self).__init__("*%s" % dtype)

    @property
    def key(self):
        return self.dtype


class Module(Dummy):
    def __init__(self, pymod):
        self.pymod = pymod
        super(Module, self).__init__("Module(%s)" % pymod)

    @property
    def key(self):
        return self.pymod


class Macro(Type):
    def __init__(self, template):
        self.template = template
        cls = type(self)
        super(Macro, self).__init__("%s(%s)" % (cls.__name__, template))

    @property
    def key(self):
        return self.template


class Function(Callable, Opaque):
    def __init__(self, template):
        self.template = template
        name = "%s(%s)" % (self.__class__.__name__, template.key)
        super(Function, self).__init__(name)

    @property
    def key(self):
        return self.template

    def get_call_type(self, context, args, kws):
        return self.template(context).apply(args, kws)

    def get_call_signatures(self):
        sigs = getattr(self.template, 'cases', [])
        return sigs, hasattr(self.template, 'generic')


class NamedTupleClass(Callable, Opaque):
    """
    Type class for namedtuple classes.
    """

    def __init__(self, instance_class):
        self.instance_class = instance_class
        name = "class(%s)" % (instance_class)
        super(NamedTupleClass, self).__init__(name, param=True)

    def get_call_type(self, context, args, kws):
        # Overriden by the __call__ constructor resolution in typing.collections
        return None

    def get_call_signatures(self):
        return (), True

    @property
    def key(self):
        return self.instance_class


class NumberClass(Callable, DTypeSpec, Opaque):
    """
    Type class for number classes (e.g. "np.float64").
    """

    def __init__(self, instance_type):
        self.instance_type = instance_type
        name = "class(%s)" % (instance_type,)
        super(NumberClass, self).__init__(name, param=True)

    def get_call_type(self, context, args, kws):
        # Overriden by the __call__ constructor resolution in typing.builtins
        return None

    def get_call_signatures(self):
        return (), True

    @property
    def key(self):
        return self.instance_type

    @property
    def dtype(self):
        return self.instance_type


class DType(DTypeSpec, Opaque):
    """
    Type class for Numpy dtypes.
    """

    def __init__(self, dtype):
        assert isinstance(dtype, Type)
        self._dtype = dtype
        name = "dtype(%s)" % (dtype,)
        super(DTypeSpec, self).__init__(name)

    @property
    def key(self):
        return self.dtype

    @property
    def dtype(self):
        return self._dtype


class WeakType(Type):
    """
    Base class for types parametered by a mortal object, to which only
    a weak reference is kept.
    """

    def _store_object(self, obj):
        self._wr = weakref.ref(obj)

    def _get_object(self):
        obj = self._wr()
        if obj is None:
            raise ReferenceError("underlying object has vanished")
        return obj

    @property
    def key(self):
        return self._wr

    def __eq__(self, other):
        if type(self) is type(other):
            obj = self._wr()
            return obj is not None and obj is other._wr()

    def __hash__(self):
        return Type.__hash__(self)


class Dispatcher(WeakType, Callable, Dummy):

    def __init__(self, overloaded):
        self._store_object(overloaded)
        super(Dispatcher, self).__init__("Dispatcher(%s)" % overloaded)

    def get_call_type(self, context, args, kws):
        template, args, kws = self.overloaded.get_call_template(args, kws)
        sig = template(context).apply(args, kws)
        sig.pysig = self.pysig
        return sig

    def get_call_signatures(self):
        sigs = self.overloaded.nopython_signatures
        return sigs, True

    @property
    def overloaded(self):
        """
        A strong reference to the underlying Dispatcher instance.
        """
        return self._get_object()

    @property
    def pysig(self):
        """
        A inspect.Signature object corresponding to this type.
        """
        return self.overloaded._pysig


class ExternalFunctionPointer(Function):
    """
    A pointer to a native function (e.g. exported via ctypes or cffi).
    *get_pointer* is a Python function taking an object
    and returning the raw pointer value as an int.
    """
    def __init__(self, sig, get_pointer, cconv=None):
        from .typing.templates import (AbstractTemplate, make_concrete_template,
                                       signature)
        if sig.return_type == ffi_forced_object:
            raise TypeError("Cannot return a pyobject from a external function")
        self.sig = sig
        self.requires_gil = any(a == ffi_forced_object for a in self.sig.args)
        self.get_pointer = get_pointer
        self.cconv = cconv
        if self.requires_gil:
            class GilRequiringDefn(AbstractTemplate):
                key = self.sig

                def generic(self, args, kws):
                    if kws:
                        raise TypeError("does not support keyword arguments")
                    # Make ffi_forced_object a bottom type to allow any type to be
                    # casted to it. This is the only place that support
                    # ffi_forced_object.
                    coerced = [actual if formal == ffi_forced_object else formal
                               for actual, formal
                               in zip(args, self.key.args)]
                    return signature(self.key.return_type, *coerced)
            template = GilRequiringDefn
        else:
            template = make_concrete_template("CFuncPtr", sig, [sig])
        super(ExternalFunctionPointer, self).__init__(template)

    @property
    def key(self):
        return self.sig, self.cconv, self.get_pointer


class ExternalFunction(Function):
    """
    A named native function (resolvable by LLVM).
    For internal use only.
    """

    def __init__(self, symbol, sig):
        from . import typing
        self.symbol = symbol
        self.sig = sig
        template = typing.make_concrete_template(symbol, symbol, [sig])
        super(ExternalFunction, self).__init__(template)

    @property
    def key(self):
        return self.symbol, self.sig


class NumbaFunction(Function):
    """
    A named native function with the Numba calling convention
    (resolvable by LLVM).
    For internal use only.
    """

    def __init__(self, fndesc, sig):
        from . import typing
        self.fndesc = fndesc
        self.sig = sig
        template = typing.make_concrete_template(fndesc.qualname,
                                                 fndesc.qualname, [sig])
        super(NumbaFunction, self).__init__(template)

    @property
    def key(self):
        return self.fndesc.unique_name, self.sig


class BoundFunction(Function):
    def __init__(self, template, this):
        self.this = this
        # Create a derived template with an attribute *this*
        newcls = type(template.__name__ + '.' + str(this), (template,),
                      dict(this=this))
        super(BoundFunction, self).__init__(newcls)

    def unify(self, typingctx, other):
        if (isinstance(other, BoundFunction) and
            self.template.key == other.template.key):
            this = typingctx.unify_pairs(self.this, other.this)
            if this != pyobject:
                # XXX is it right that both template instances are distinct?
                return BoundFunction(self.template, this)

    @property
    def key(self):
        return self.template.key, self.this


class Pair(Type):
    """
    A heterogenous pair.
    """

    def __init__(self, first_type, second_type):
        self.first_type = first_type
        self.second_type = second_type
        name = "pair<%s, %s>" % (first_type, second_type)
        super(Pair, self).__init__(name=name)

    @property
    def key(self):
        return self.first_type, self.second_type

    def unify(self, typingctx, other):
        if isinstance(other, Pair):
            first = typingctx.unify_pairs(self.first_type, other.first_type)
            second = typingctx.unify_pairs(self.second_type, other.second_type)
            if first != pyobject and second != pyobject:
                return Pair(first, second)


class SimpleIterableType(IterableType):

    def __init__(self, name, iterator_type):
        self._iterator_type = iterator_type
        super(SimpleIterableType, self).__init__(name, param=True)

    @property
    def iterator_type(self):
        return self._iterator_type


class SimpleIteratorType(IteratorType):

    def __init__(self, name, yield_type):
        self._yield_type = yield_type
        super(SimpleIteratorType, self).__init__(name, param=True)

    @property
    def yield_type(self):
        return self._yield_type


class RangeType(SimpleIterableType):
    pass


class RangeIteratorType(SimpleIteratorType):
    pass


class Generator(SimpleIteratorType):
    """
    Type class for Numba-compiled generator objects.
    """

    def __init__(self, gen_func, yield_type, arg_types, state_types,
                 has_finalizer):
        self.gen_func = gen_func
        self.arg_types = tuple(arg_types)
        self.state_types = tuple(state_types)
        self.has_finalizer = has_finalizer
        name = "%s generator(func=%s, args=%s, has_finalizer=%s)" % (
            yield_type, self.gen_func, self.arg_types,
            self.has_finalizer)
        super(Generator, self).__init__(name, yield_type)

    @property
    def key(self):
        return self.gen_func, self.arg_types, self.yield_type, self.has_finalizer


class NumpyFlatType(SimpleIteratorType, Sequence):
    """
    Type class for `ndarray.flat()` objects.
    """

    def __init__(self, arrty):
        self.array_type = arrty
        yield_type = arrty.dtype
        self.dtype = yield_type
        name = "array.flat({arrayty})".format(arrayty=arrty)
        super(NumpyFlatType, self).__init__(name, yield_type)

    @property
    def key(self):
        return self.array_type


class NumpyNdEnumerateType(SimpleIteratorType):
    """
    Type class for `np.ndenumerate()` objects.
    """

    def __init__(self, arrty):
        self.array_type = arrty
        # XXX making this a uintp has the side effect of forcing some
        # arithmetic operations to return a float result.
        yield_type = Tuple((UniTuple(intp, arrty.ndim), arrty.dtype))
        name = "ndenumerate({arrayty})".format(arrayty=arrty)
        super(NumpyNdEnumerateType, self).__init__(name, yield_type)

    @property
    def key(self):
        return self.array_type


class NumpyNdIndexType(SimpleIteratorType):
    """
    Type class for `np.ndindex()` objects.
    """

    def __init__(self, ndim):
        self.ndim = ndim
        yield_type = UniTuple(intp, self.ndim)
        name = "ndindex(dims={ndim})".format(ndim=ndim)
        super(NumpyNdIndexType, self).__init__(name, yield_type)

    @property
    def key(self):
        return self.ndim


class EnumerateType(SimpleIteratorType):
    """
    Type class for `enumerate` objects.
    Type instances are parametered with the underlying source type.
    """

    def __init__(self, iterable_type):
        self.source_type = iterable_type.iterator_type
        yield_type = Tuple([intp, self.source_type.yield_type])
        name = 'enumerate(%s)' % (self.source_type)
        super(EnumerateType, self).__init__(name, yield_type)

    @property
    def key(self):
        return self.source_type


class ZipType(SimpleIteratorType):
    """
    Type class for `zip` objects.
    Type instances are parametered with the underlying source types.
    """

    def __init__(self, iterable_types):
        self.source_types = tuple(tp.iterator_type for tp in iterable_types)
        yield_type = Tuple(tp.yield_type for tp in self.source_types)
        name = 'zip(%s)' % ', '.join(str(tp) for tp in self.source_types)
        super(ZipType, self).__init__(name, yield_type)

    @property
    def key(self):
        return self.source_types


class CharSeq(Type):
    mutable = True

    def __init__(self, count):
        self.count = count
        name = "[char x %d]" % count
        super(CharSeq, self).__init__(name, param=True)

    @property
    def key(self):
        return self.count


class UnicodeCharSeq(Type):
    mutable = True

    def __init__(self, count):
        self.count = count
        name = "[unichr x %d]" % count
        super(UnicodeCharSeq, self).__init__(name, param=True)

    @property
    def key(self):
        return self.count


class Record(Type):
    """
    A Numpy structured scalar.  *descr* is the string representation
    of the Numpy dtype; *fields* of mapping of field names to
    (type, offset) tuples; *size* the bytesize of a record;
    *aligned* whether the fields are aligned; *dtype* the Numpy dtype
    instance.
    """
    mutable = True

    def __init__(self, descr, fields, size, aligned, dtype):
        self.descr = descr
        self.fields = fields.copy()
        self.size = size
        self.aligned = aligned
        self.dtype = dtype
        name = 'Record(%s)' % descr
        super(Record, self).__init__(name)

    @property
    def key(self):
        # Numpy dtype equality doesn't always succeed, use the descr instead
        # (https://github.com/numpy/numpy/issues/5715)
        return (self.descr, self.size, self.aligned)

    def __len__(self):
        return len(self.fields)

    def offset(self, key):
        return self.fields[key][1]

    def typeof(self, key):
        return self.fields[key][0]

    @property
    def members(self):
        return [(f, t) for f, (t, _) in self.fields.items()]


class ArrayIterator(SimpleIteratorType):
    """
    Type class for iterators of array and buffer objects.
    """

    def __init__(self, array_type):
        self.array_type = array_type
        name = "iter(%s)" % (self.array_type,)
        nd = array_type.ndim
        if nd == 0 or nd == 1:
            yield_type = array_type.dtype
        else:
            yield_type = array_type.copy(ndim=array_type.ndim - 1)
        super(ArrayIterator, self).__init__(name, yield_type)


class Buffer(IterableType):
    """
    Type class for objects providing the buffer protocol.
    Derived classes exist for more specific cases.
    """
    mutable = True
    slice_is_copy = False
    aligned = True

    # CS and FS are not reserved for inner contig but strided
    LAYOUTS = frozenset(['C', 'F', 'CS', 'FS', 'A'])

    def __init__(self, dtype, ndim, layout, readonly=False, name=None):
        if isinstance(dtype, Buffer):
            raise TypeError("Buffer dtype cannot be buffer")
        if layout not in self.LAYOUTS:
            raise ValueError("Invalid layout '%s'" % layout)
        self.dtype = dtype
        self.ndim = ndim
        self.layout = layout
        if readonly:
            self.mutable = False
        if name is None:
            type_name = self.__class__.__name__.lower()
            if readonly:
                type_name = "readonly %s" % type_name
            name = "%s(%s, %sd, %s)" % (type_name, dtype, ndim, layout)
        super(Buffer, self).__init__(name, param=True)

    @property
    def iterator_type(self):
        return ArrayIterator(self)

    def copy(self, dtype=None, ndim=None, layout=None):
        if dtype is None:
            dtype = self.dtype
        if ndim is None:
            ndim = self.ndim
        if layout is None:
            layout = self.layout
        return self.__class__(dtype=dtype, ndim=ndim, layout=layout,
                              readonly=not self.mutable)

    @property
    def key(self):
        return self.dtype, self.ndim, self.layout, self.mutable

    @property
    def is_c_contig(self):
        return self.layout == 'C' or (self.ndim <= 1 and self.layout in 'CF')

    @property
    def is_f_contig(self):
        return self.layout == 'F' or (self.ndim <= 1 and self.layout in 'CF')

    @property
    def is_contig(self):
        return self.layout in 'CF'


class Bytes(Buffer):
    """
    Type class for Python 3.x bytes objects.
    """
    mutable = False
    # Actually true but doesn't matter since bytes is immutable
    slice_is_copy = False


class ByteArray(Buffer):
    """
    Type class for bytearray objects.
    """
    slice_is_copy = True


class PyArray(Buffer):
    """
    Type class for array.array objects.
    """
    slice_is_copy = True


class MemoryView(Buffer):
    """
    Type class for memoryview objects.
    """


class Array(Buffer):
    """
    Type class for Numpy arrays.
    """

    def __init__(self, dtype, ndim, layout, readonly=False, name=None,
                 aligned=True):
        if readonly:
            self.mutable = False
        if (not aligned or
            (isinstance(dtype, Record) and not dtype.aligned)):
            self.aligned = False
        if name is None:
            type_name = "array"
            if not self.mutable:
                type_name = "readonly " + type_name
            if not self.aligned:
                type_name = "unaligned " + type_name
            name = "%s(%s, %sd, %s)" % (type_name, dtype, ndim, layout)
        super(Array, self).__init__(dtype, ndim, layout, name=name)

    def copy(self, dtype=None, ndim=None, layout=None, readonly=None):
        if dtype is None:
            dtype = self.dtype
        if ndim is None:
            ndim = self.ndim
        if layout is None:
            layout = self.layout
        if readonly is None:
            readonly = not self.mutable
        return Array(dtype=dtype, ndim=ndim, layout=layout, readonly=readonly,
                     aligned=self.aligned)

    @property
    def key(self):
        return self.dtype, self.ndim, self.layout, self.mutable, self.aligned

    def unify(self, typingctx, other):
        """
        Unify this with the *other* Array.
        """
        if (isinstance(other, Array) and other.ndim == self.ndim
            and other.dtype == self.dtype):
            if self.layout == other.layout:
                layout = self.layout
            else:
                layout = 'A'
            readonly = not (self.mutable and other.mutable)
            aligned = self.aligned and other.aligned
            return Array(dtype=self.dtype, ndim=self.ndim, layout=layout,
                         readonly=readonly, aligned=aligned)

    def can_convert_to(self, typingctx, other):
        """
        Convert this Array to the *other*.
        """
        if (isinstance(other, Array) and other.ndim == self.ndim
            and other.dtype == self.dtype):
            if (other.layout in ('A', self.layout)
                and (self.mutable or not other.mutable)
                and (self.aligned or not other.aligned)):
                return Conversion.safe


class ArrayCTypes(Type):
    """
    This is the type for `numpy.ndarray.ctypes`.
    """
    def __init__(self, arytype):
        # This depends on the ndim for the shape and strides attributes,
        # even though they are not implemented, yet.
        self.ndim = arytype.ndim
        name = "ArrayCTypes(ndim={0})".format(self.ndim)
        super(ArrayCTypes, self).__init__(name, param=True)

    @property
    def key(self):
        return self.ndim


class ArrayFlags(Type):
    """
    This is the type for `numpy.ndarray.flags`.
    """
    def __init__(self, arytype):
        self.array_type = arytype
        name = "ArrayFlags({0})".format(self.array_type)
        super(ArrayFlags, self).__init__(name, param=True)

    @property
    def key(self):
        return self.array_type


class NestedArray(Array):
    """
    A NestedArray is an array nested within a structured type (which are "void"
    type in NumPy parlance). Unlike an Array, the shape, and not just the number
    of dimenions is part of the type of a NestedArray.
    """

    def __init__(self, dtype, shape):
        assert dtype.bitwidth % 8 == 0, \
            "Dtype bitwidth must be a multiple of bytes"
        self._shape = shape
        name = "nestedarray(%s, %s)" % (dtype, shape)
        ndim = len(shape)
        super(NestedArray, self).__init__(dtype, ndim, 'C', name=name)

    @property
    def shape(self):
        return self._shape

    @property
    def nitems(self):
        l = 1
        for s in self.shape:
            l = l * s
        return l

    @property
    def size(self):
        return self.dtype.bitwidth // 8

    @property
    def strides(self):
        stride = self.size
        strides = []
        for i in reversed(self._shape):
             strides.append(stride)
             stride *= i
        return tuple(reversed(strides))

    @property
    def key(self):
        return self.dtype, self.shape


class BaseTuple(Type):
    """
    The base class for all tuple types (with a known size).
    """

    @classmethod
    def from_types(cls, tys, pyclass=None):
        """
        Instantiate the right tuple type for the given element types.
        """
        homogenous = False
        if tys:
            first = tys[0]
            for ty in tys[1:]:
                if ty != first:
                    break
            else:
                homogenous = True

        if pyclass is not None and pyclass is not tuple:
            # A subclass => is it a namedtuple?
            assert issubclass(pyclass, tuple)
            if hasattr(pyclass, "_asdict"):
                if homogenous:
                    return NamedUniTuple(first, len(tys), pyclass)
                else:
                    return NamedTuple(tys, pyclass)
        if homogenous:
            return UniTuple(first, len(tys))
        else:
            return Tuple(tys)


class _HomogenousTuple(Sequence, BaseTuple):

    @property
    def iterator_type(self):
        return UniTupleIter(self)

    def getitem(self, ind):
        return self.dtype, intp

    def __getitem__(self, i):
        """
        Return element at position i
        """
        return self.dtype

    def __iter__(self):
        return iter([self.dtype] * self.count)

    def __len__(self):
        return self.count

    @property
    def types(self):
        return (self.dtype,) * self.count


class UniTuple(_HomogenousTuple):
    """
    Type class for homogenous tuples.
    """

    def __init__(self, dtype, count):
        self.dtype = dtype
        self.count = count
        name = "(%s x %d)" % (dtype, count)
        super(UniTuple, self).__init__(name, param=True)

    @property
    def key(self):
        return self.dtype, self.count

    def unify(self, typingctx, other):
        """
        Unify UniTuples with their dtype
        """
        if isinstance(other, UniTuple) and len(self) == len(other):
            dtype = typingctx.unify_pairs(self.dtype, other.dtype)
            if dtype != pyobject:
                return UniTuple(dtype=dtype, count=self.count)

    def can_convert_to(self, typingctx, other):
        """
        Convert this UniTuple to another one.
        """
        if isinstance(other, UniTuple) and len(self) == len(other):
            return typingctx.can_convert(self.dtype, other.dtype)


class UniTupleIter(SimpleIteratorType):

    def __init__(self, unituple):
        self.unituple = unituple
        yield_type = unituple.dtype
        name = 'iter(%s)' % unituple
        super(UniTupleIter, self).__init__(name, yield_type)

    @property
    def key(self):
        return self.unituple


class _HeterogenousTuple(BaseTuple):

    def __getitem__(self, i):
        """
        Return element at position i
        """
        return self.types[i]

    def __len__(self):
        # Beware: this makes Tuple(()) false-ish
        return len(self.types)

    def __iter__(self):
        return iter(self.types)


class Tuple(_HeterogenousTuple):

    def __init__(self, types):
        self.types = tuple(types)
        self.count = len(self.types)
        name = "(%s)" % ', '.join(str(i) for i in self.types)
        super(Tuple, self).__init__(name, param=True)

    @property
    def key(self):
        return self.types

    def unify(self, typingctx, other):
        """
        Unify elements of Tuples/UniTuples
        """
        # Other is UniTuple or Tuple
        if isinstance(other, BaseTuple) and len(self) == len(other):
            unified = [typingctx.unify_pairs(ta, tb)
                       for ta, tb in zip(self, other)]

            if all(t != pyobject for t in unified):
                return Tuple(unified)

    def can_convert_to(self, typingctx, other):
        """
        Convert this Tuple to another UniTuple or Tuple.
        """
        if isinstance(other, BaseTuple) and len(self) == len(other):
            kinds = [typingctx.can_convert(ta, tb)
                     for ta, tb in zip(self, other)]
            if any(kind is None for kind in kinds):
                return
            return max(kinds)


class BaseNamedTuple(BaseTuple):
    pass


class NamedUniTuple(_HomogenousTuple, BaseNamedTuple):

    def __init__(self, dtype, count, cls):
        self.dtype = dtype
        self.count = count
        self.fields = tuple(cls._fields)
        self.instance_class = cls
        name = "%s(%s x %d)" % (cls.__name__, dtype, count)
        super(NamedUniTuple, self).__init__(name, param=True)
        self._iterator_type = UniTupleIter(self)

    @property
    def key(self):
        return self.instance_class, self.dtype, self.count


class NamedTuple(_HeterogenousTuple, BaseNamedTuple):

    def __init__(self, types, cls):
        self.types = tuple(types)
        self.count = len(self.types)
        self.fields = tuple(cls._fields)
        self.instance_class = cls
        name = "%s(%s)" % (cls.__name__, ', '.join(str(i) for i in self.types))
        super(NamedTuple, self).__init__(name, param=True)

    @property
    def key(self):
        return self.instance_class, self.types


class List(MutableSequence):
    """
    Type class for arbitrary-sized homogenous lists.
    """
    mutable = True

    def __init__(self, dtype):
        self.dtype = dtype
        name = "list(%s)" % (self.dtype,)
        super(List, self).__init__(name=name, param=True)

    def unify(self, typingctx, other):
        if isinstance(other, List):
            dtype = typingctx.unify_pairs(self.dtype, other.dtype)
            if dtype != pyobject:
                return List(dtype=dtype)

    @property
    def key(self):
        return self.dtype

    @property
    def iterator_type(self):
        return ListIter(self)

    def is_precise(self):
        return self.dtype.is_precise()


class ListIter(SimpleIteratorType):
    """
    Type class for list iterators.
    """

    def __init__(self, list_type):
        self.list_type = list_type
        yield_type = list_type.dtype
        name = 'iter(%s)' % list_type
        super(ListIter, self).__init__(name, yield_type)

    # XXX This is a common pattern.  Should it be factored out somewhere?
    def unify(self, typingctx, other):
        if isinstance(other, ListIter):
            list_type = typingctx.unify_pairs(self.list_type, other.list_type)
            if list_type != pyobject:
                return ListIter(list_type)

    @property
    def key(self):
        return self.list_type


class ListPayload(Type):
    """
    Internal type class for the dynamically-allocated payload of a list.
    """

    def __init__(self, list_type):
        self.list_type = list_type
        name = 'payload(%s)' % list_type
        super(ListPayload, self).__init__(name, param=True)

    @property
    def key(self):
        return self.list_type


class MemInfoPointer(Type):
    """
    Pointer to a Numba "meminfo" (i.e. the information for a managed
    piece of memory).
    """
    mutable = True

    def __init__(self, dtype):
        self.dtype = dtype
        name = "memory-managed *%s" % dtype
        super(MemInfoPointer, self).__init__(name, param=True)

    @property
    def key(self):
        return self.dtype


class CPointer(Type):
    """
    Type class for pointers to other types.
    """
    mutable = True

    def __init__(self, dtype):
        self.dtype = dtype
        name = "*%s" % dtype
        super(CPointer, self).__init__(name, param=True)

    @property
    def key(self):
        return self.dtype


class EphemeralPointer(CPointer):
    """
    Type class for pointers which aren't guaranteed to last long - e.g.
    stack-allocated slots.  The data model serializes such pointers
    by copying the data pointed to.
    """


class EphemeralArray(Type):
    """
    Similar to EphemeralPointer, but pointing to an array of elements,
    rather than a single one.  The array size must be known at compile-time.
    """

    def __init__(self, dtype, count):
        self.dtype = dtype
        self.count = count
        name = "*%s[%d]" % (dtype, count)
        super(EphemeralArray, self).__init__(name, param=True)

    @property
    def key(self):
        return self.dtype, self.count


class Object(Type):
    mutable = True

    def __init__(self, clsobj):
        self.cls = clsobj
        name = "Object(%s)" % clsobj.__name__
        super(Object, self).__init__(name, param=True)

    @property
    def key(self):
        return self.cls


class Optional(Type):
    def __init__(self, typ):
        assert typ != none
        assert not isinstance(typ, (Optional, NoneType))
        self.type = typ
        name = "?%s" % typ
        super(Optional, self).__init__(name, param=True)

    @property
    def key(self):
        return self.type

    def can_convert_to(self, typingctx, other):
        if isinstance(other, Optional):
            return typingctx.can_convert(self.type, other.type)
        else:
            conv = typingctx.can_convert(self.type, other)
            if conv is not None:
                return max(conv, Conversion.safe)

    def can_convert_from(self, typingctx, other):
        if other is none:
            return Conversion.promote
        elif isinstance(other, Optional):
            return typingctx.can_convert(other.type, self.type)
        else:
            conv = typingctx.can_convert(other, self.type)
            if conv is not None:
                return max(conv, Conversion.promote)

    def unify(self, typingctx, other):
        if isinstance(other, Optional):
            unified = typingctx.unify_pairs(self.type, other.type)
        else:
            unified = typingctx.unify_pairs(self.type, other)

        if unified != pyobject:
            if isinstance(unified, Optional):
                return unified
            else:
                return Optional(unified)


class NoneType(Opaque):
    def unify(self, typingctx, other):
        """Turns anything to a Optional type
        """
        if isinstance(other, Optional):
            return other

        return Optional(other)


class ExceptionClass(Callable, Phantom):
    """
    The type of exception classes (not instances).
    """

    def __init__(self, exc_class):
        assert issubclass(exc_class, BaseException)
        name = "%s" % (exc_class.__name__)
        self.exc_class = exc_class
        super(ExceptionClass, self).__init__(name, param=True)

    def get_call_type(self, context, args, kws):
        return self.get_call_signatures()[0][0]

    def get_call_signatures(self):
        from . import typing
        return_type = ExceptionInstance(self.exc_class)
        return [typing.signature(return_type)], False

    @property
    def key(self):
        return self.exc_class


class ExceptionInstance(Phantom):
    """
    The type of exception instances.  *exc_class* should be the
    exception class.
    """

    def __init__(self, exc_class):
        assert issubclass(exc_class, BaseException)
        name = "%s(...)" % (exc_class.__name__,)
        self.exc_class = exc_class
        super(ExceptionInstance, self).__init__(name, param=True)

    @property
    def key(self):
        return self.exc_class


class Slice3Type(Type):
    pass


<<<<<<< HEAD
class ClassType(Opaque):
    def __init__(self, instance):
        self.instance = instance
        super(ClassType, self).__init__("class.{0}".format(instance.name))


class ClassInstanceType(Type):
    def __init__(self, classname, struct, methods):
        self.classname = classname
        self.struct = struct
        self.methods = methods
        super(ClassInstanceType, self).__init__("jitclass.{0}".format(
            classname))

    def get_data_type(self):
        return ClassDataType(self)


class ClassDataType(Type):
    def __init__(self, classtyp):
        self.class_type = classtyp
        name = "data.{0}".format(self.class_type.name)
        super(ClassDataType, self).__init__(name)


# Utils

def is_int_tuple(x):
    if isinstance(x, Tuple):
        return all(i in integer_domain for i in x.types)
    elif isinstance(x, UniTuple):
        return x.dtype in integer_domain
    else:
        return False


=======
>>>>>>> f2d60149
# Short names

pyobject = PyObject('pyobject')
ffi_forced_object = Opaque('ffi_forced_object')
none = NoneType('none')
Any = Phantom('any')
undefined = Undefined('undefined')
string = Opaque('str')

# No operation is defined on voidptr
# Can only pass it around
voidptr = RawPointer('void*')

boolean = bool_ = Boolean('bool')

byte = uint8 = Integer('uint8')
uint16 = Integer('uint16')
uint32 = Integer('uint32')
uint64 = Integer('uint64')

int8 = Integer('int8')
int16 = Integer('int16')
int32 = Integer('int32')
int64 = Integer('int64')
intp = int32 if utils.MACHINE_BITS == 32 else int64
uintp = uint32 if utils.MACHINE_BITS == 32 else uint64
intc = int32 if struct.calcsize('i') == 4 else int64
uintc = uint32 if struct.calcsize('i') == 4 else uint64

float32 = Float('float32')
float64 = Float('float64')

complex64 = Complex('complex64', float32)
complex128 = Complex('complex128', float64)

len_type = Phantom('len')
range_type = Phantom('range')
slice_type = Phantom('slice')
abs_type = Phantom('abs')
neg_type = Phantom('neg')
print_type = Phantom('print')
print_item_type = Phantom('print-item')
sign_type = Phantom('sign')

range_iter32_type = RangeIteratorType('range_iter32', int32)
range_iter64_type = RangeIteratorType('range_iter64', int64)
unsigned_range_iter64_type = RangeIteratorType('unsigned_range_iter64', uint64)
range_state32_type = RangeType('range_state32', range_iter32_type)
range_state64_type = RangeType('range_state64', range_iter64_type)
unsigned_range_state64_type = RangeType('unsigned_range_state64',
                                        unsigned_range_iter64_type)

# slice2_type = Type('slice2_type')
slice3_type = Slice3Type('slice3_type')

signed_domain = frozenset([int8, int16, int32, int64])
unsigned_domain = frozenset([uint8, uint16, uint32, uint64])
integer_domain = signed_domain | unsigned_domain
real_domain = frozenset([float32, float64])
complex_domain = frozenset([complex64, complex128])
number_domain = real_domain | integer_domain | complex_domain

# Aliases to Numpy type names

b1 = bool_
i1 = int8
i2 = int16
i4 = int32
i8 = int64
u1 = uint8
u2 = uint16
u4 = uint32
u8 = uint64

f4 = float32
f8 = float64

c8 = complex64
c16 = complex128

float_ = float32
double = float64
void = none

_make_signed = lambda x: globals()["int%d" % (numpy.dtype(x).itemsize * 8)]
_make_unsigned = lambda x: globals()["uint%d" % (numpy.dtype(x).itemsize * 8)]

char = _make_signed(numpy.byte)
uchar = byte = _make_unsigned(numpy.byte)
short = _make_signed(numpy.short)
ushort = _make_unsigned(numpy.short)
int_ = _make_signed(numpy.int_)
uint = _make_unsigned(numpy.int_)
intc = _make_signed(numpy.intc) # C-compat int
uintc = _make_unsigned(numpy.uintc) # C-compat uint
long_ = _make_signed(numpy.long)
ulong = _make_unsigned(numpy.long)
longlong = _make_signed(numpy.longlong)
ulonglong = _make_unsigned(numpy.longlong)

# optional types
optional = Optional


def is_numeric(ty):
    return ty in number_domain

_type_promote_map = {
    int8: (int16, False),
    uint8: (uint16, False),
    int16: (int32, False),
    uint16: (uint32, False),
    int32: (int64, False),
    uint32: (uint64, False),
    int64: (float64, True),
    uint64: (float64, True),
    float32: (float64, False),
    complex64: (complex128, True),
}


def promote_numeric_type(ty):
    res = _type_promote_map.get(ty)
    if res is None:
        if ty not in number_domain:
            raise TypeError(ty)
        else:
            return None, None  # no promote available

    return res


__all__ = '''
int8
int16
int32
int64
uint8
uint16
uint32
uint64
intp
uintp
intc
uintc
boolean
float32
float64
complex64
complex128
bool_
byte
char
uchar
short
ushort
int_
uint
long_
ulong
longlong
ulonglong
float_
double
void
none
b1
i1
i2
i4
i8
u1
u2
u4
u8
f4
f8
c8
c16
optional
ffi_forced_object
'''.split()<|MERGE_RESOLUTION|>--- conflicted
+++ resolved
@@ -1345,7 +1345,6 @@
     pass
 
 
-<<<<<<< HEAD
 class ClassType(Opaque):
     def __init__(self, instance):
         self.instance = instance
@@ -1381,9 +1380,6 @@
     else:
         return False
 
-
-=======
->>>>>>> f2d60149
 # Short names
 
 pyobject = PyObject('pyobject')
