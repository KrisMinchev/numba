"""
Implementation of math operations on Array objects.
"""


import math
from collections import namedtuple
from enum import IntEnum
from functools import partial
import operator
import warnings

import llvmlite.ir
import numpy as np

from numba.core import types, cgutils
from numba.core.extending import overload, overload_method, register_jitable
from numba.np.numpy_support import (as_dtype, type_can_asarray, type_is_scalar,
                                    numpy_version, is_nonelike,
                                    check_is_integer)
from numba.core.imputils import (lower_builtin, impl_ret_borrowed,
                                 impl_ret_new_ref, impl_ret_untracked)
<<<<<<< HEAD
from numba.core.typing import signature
from numba.np.arrayobj import (make_array, load_item,
                               numpy_broadcast_shapes_list,
                               store_item, _empty_nd_impl)
=======
from numba.np.arrayobj import make_array, load_item, store_item, _empty_nd_impl
>>>>>>> 43be2182
from numba.np.linalg import ensure_blas

from numba.core.extending import intrinsic
from numba.core.errors import (RequireLiteralValue, TypingError,
                               NumbaValueError, NumbaNotImplementedError,
                               NumbaTypeError, NumbaDeprecationWarning)
from numba.core.overload_glue import glue_lowering
from numba.cpython.unsafe.tuple import tuple_setitem


def _check_blas():
    # Checks if a BLAS is available so e.g. dot will work
    try:
        ensure_blas()
    except ImportError:
        return False
    return True


_HAVE_BLAS = _check_blas()


@intrinsic
def _create_tuple_result_shape(tyctx, shape_list, shape_tuple):
    """
    This routine converts shape list where the axis dimension has already
    been popped to a tuple for indexing of the same size.  The original shape
    tuple is also required because it contains a length field at compile time
    whereas the shape list does not.
    """

    # The new tuple's size is one less than the original tuple since axis
    # dimension removed.
    nd = len(shape_tuple) - 1
    # The return type of this intrinsic is an int tuple of length nd.
    tupty = types.UniTuple(types.intp, nd)
    # The function signature for this intrinsic.
    function_sig = tupty(shape_list, shape_tuple)

    def codegen(cgctx, builder, signature, args):
        lltupty = cgctx.get_value_type(tupty)
        # Create an empty int tuple.
        tup = cgutils.get_null_value(lltupty)

        # Get the shape list from the args and we don't need shape tuple.
        [in_shape, _] = args

        def array_indexer(a, i):
            return a[i]

        # loop to fill the tuple
        for i in range(nd):
            dataidx = cgctx.get_constant(types.intp, i)
            # compile and call array_indexer
            data = cgctx.compile_internal(builder, array_indexer,
                                          types.intp(shape_list, types.intp),
                                          [in_shape, dataidx])
            tup = builder.insert_value(tup, data, i)
        return tup

    return function_sig, codegen


@intrinsic
def _gen_index_tuple(tyctx, shape_tuple, value, axis):
    """
    Generates a tuple that can be used to index a specific slice from an
    array for sum with axis.  shape_tuple is the size of the dimensions of
    the input array.  'value' is the value to put in the indexing tuple
    in the axis dimension and 'axis' is that dimension.  For this to work,
    axis has to be a const.
    """
    if not isinstance(axis, types.Literal):
        raise RequireLiteralValue('axis argument must be a constant')
    # Get the value of the axis constant.
    axis_value = axis.literal_value
    # The length of the indexing tuple to be output.
    nd = len(shape_tuple)

    # If the axis value is impossible for the given size array then
    # just fake it like it was for axis 0.  This will stop compile errors
    # when it looks like it could be called from array_sum_axis but really
    # can't because that routine checks the axis mismatch and raise an
    # exception.
    if axis_value >= nd:
        axis_value = 0

    # Calculate the type of the indexing tuple.  All the non-axis
    # dimensions have slice2 type and the axis dimension has int type.
    before = axis_value
    after = nd - before - 1

    types_list = []
    types_list += [types.slice2_type] * before
    types_list += [types.intp]
    types_list += [types.slice2_type] * after

    # Creates the output type of the function.
    tupty = types.Tuple(types_list)
    # Defines the signature of the intrinsic.
    function_sig = tupty(shape_tuple, value, axis)

    def codegen(cgctx, builder, signature, args):
        lltupty = cgctx.get_value_type(tupty)
        # Create an empty indexing tuple.
        tup = cgutils.get_null_value(lltupty)

        # We only need value of the axis dimension here.
        # The rest are constants defined above.
        [_, value_arg, _] = args

        def create_full_slice():
            return slice(None, None)

        # loop to fill the tuple with slice(None,None) before
        # the axis dimension.

        # compile and call create_full_slice
        slice_data = cgctx.compile_internal(builder, create_full_slice,
                                            types.slice2_type(),
                                            [])
        for i in range(0, axis_value):
            tup = builder.insert_value(tup, slice_data, i)

        # Add the axis dimension 'value'.
        tup = builder.insert_value(tup, value_arg, axis_value)

        # loop to fill the tuple with slice(None,None) after
        # the axis dimension.
        for i in range(axis_value + 1, nd):
            tup = builder.insert_value(tup, slice_data, i)
        return tup

    return function_sig, codegen


#----------------------------------------------------------------------------
# Basic stats and aggregates

@lower_builtin(np.sum, types.Array)
@lower_builtin("array.sum", types.Array)
def array_sum(context, builder, sig, args):
    zero = sig.return_type(0)

    def array_sum_impl(arr):
        c = zero
        for v in np.nditer(arr):
            c += v.item()
        return c

    res = context.compile_internal(builder, array_sum_impl, sig, args,
                                   locals=dict(c=sig.return_type))
    return impl_ret_borrowed(context, builder, sig.return_type, res)


@register_jitable
def _array_sum_axis_nop(arr, v):
    return arr


def gen_sum_axis_impl(is_axis_const, const_axis_val, op, zero):
    def inner(arr, axis):
        """
        function that performs sums over one specific axis

        The third parameter to gen_index_tuple that generates the indexing
        tuples has to be a const so we can't just pass "axis" through since
        that isn't const.  We can check for specific values and have
        different instances that do take consts.  Supporting axis summation
        only up to the fourth dimension for now.

        typing/arraydecl.py:sum_expand defines the return type for sum with
        axis. It is one dimension less than the input array.
        """
        ndim = arr.ndim

        if not is_axis_const:
            # Catch where axis is negative or greater than 3.
            if axis < 0 or axis > 3:
                raise ValueError("Numba does not support sum with axis "
                                 "parameter outside the range 0 to 3.")

        # Catch the case where the user misspecifies the axis to be
        # more than the number of the array's dimensions.
        if axis >= ndim:
            raise ValueError("axis is out of bounds for array")

        # Convert the shape of the input array to a list.
        ashape = list(arr.shape)
        # Get the length of the axis dimension.
        axis_len = ashape[axis]
        # Remove the axis dimension from the list of dimensional lengths.
        ashape.pop(axis)
        # Convert this shape list back to a tuple using above intrinsic.
        ashape_without_axis = _create_tuple_result_shape(ashape, arr.shape)
        # Tuple needed here to create output array with correct size.
        result = np.full(ashape_without_axis, zero, type(zero))

        # Iterate through the axis dimension.
        for axis_index in range(axis_len):
            if is_axis_const:
                # constant specialized version works for any valid axis value
                index_tuple_generic = _gen_index_tuple(arr.shape, axis_index,
                                                       const_axis_val)
                result += arr[index_tuple_generic]
            else:
                # Generate a tuple used to index the input array.
                # The tuple is ":" in all dimensions except the axis
                # dimension where it is "axis_index".
                if axis == 0:
                    index_tuple1 = _gen_index_tuple(arr.shape, axis_index, 0)
                    result += arr[index_tuple1]
                elif axis == 1:
                    index_tuple2 = _gen_index_tuple(arr.shape, axis_index, 1)
                    result += arr[index_tuple2]
                elif axis == 2:
                    index_tuple3 = _gen_index_tuple(arr.shape, axis_index, 2)
                    result += arr[index_tuple3]
                elif axis == 3:
                    index_tuple4 = _gen_index_tuple(arr.shape, axis_index, 3)
                    result += arr[index_tuple4]
        return op(result, 0)
    return inner


@lower_builtin(np.sum, types.Array, types.intp, types.DTypeSpec)
@lower_builtin(np.sum, types.Array, types.IntegerLiteral, types.DTypeSpec)
@lower_builtin("array.sum", types.Array, types.intp, types.DTypeSpec)
@lower_builtin("array.sum", types.Array, types.IntegerLiteral, types.DTypeSpec)
def array_sum_axis_dtype(context, builder, sig, args):
    retty = sig.return_type
    zero = getattr(retty, 'dtype', retty)(0)
    # if the return is scalar in type then "take" the 0th element of the
    # 0d array accumulator as the return value
    if getattr(retty, 'ndim', None) is None:
        op = np.take
    else:
        op = _array_sum_axis_nop
    [ty_array, ty_axis, ty_dtype] = sig.args
    is_axis_const = False
    const_axis_val = 0
    if isinstance(ty_axis, types.Literal):
        # this special-cases for constant axis
        const_axis_val = ty_axis.literal_value
        # fix negative axis
        if const_axis_val < 0:
            const_axis_val = ty_array.ndim + const_axis_val
        if const_axis_val < 0 or const_axis_val > ty_array.ndim:
            raise ValueError("'axis' entry is out of bounds")

        ty_axis = context.typing_context.resolve_value_type(const_axis_val)
        axis_val = context.get_constant(ty_axis, const_axis_val)
        # rewrite arguments
        args = args[0], axis_val, args[2]
        # rewrite sig
        sig = sig.replace(args=[ty_array, ty_axis, ty_dtype])
        is_axis_const = True

    gen_impl = gen_sum_axis_impl(is_axis_const, const_axis_val, op, zero)
    compiled = register_jitable(gen_impl)

    def array_sum_impl_axis(arr, axis, dtype):
        return compiled(arr, axis)

    res = context.compile_internal(builder, array_sum_impl_axis, sig, args)
    return impl_ret_new_ref(context, builder, sig.return_type, res)


@lower_builtin(np.sum, types.Array,  types.DTypeSpec)
@lower_builtin("array.sum", types.Array, types.DTypeSpec)
def array_sum_dtype(context, builder, sig, args):
    zero = sig.return_type(0)

    def array_sum_impl(arr, dtype):
        c = zero
        for v in np.nditer(arr):
            c += v.item()
        return c

    res = context.compile_internal(builder, array_sum_impl, sig, args,
                                   locals=dict(c=sig.return_type))
    return impl_ret_borrowed(context, builder, sig.return_type, res)


@lower_builtin(np.sum, types.Array, types.intp)
@lower_builtin(np.sum, types.Array, types.IntegerLiteral)
@lower_builtin("array.sum", types.Array, types.intp)
@lower_builtin("array.sum", types.Array, types.IntegerLiteral)
def array_sum_axis(context, builder, sig, args):
    retty = sig.return_type
    zero = getattr(retty, 'dtype', retty)(0)
    # if the return is scalar in type then "take" the 0th element of the
    # 0d array accumulator as the return value
    if getattr(retty, 'ndim', None) is None:
        op = np.take
    else:
        op = _array_sum_axis_nop
    [ty_array, ty_axis] = sig.args
    is_axis_const = False
    const_axis_val = 0
    if isinstance(ty_axis, types.Literal):
        # this special-cases for constant axis
        const_axis_val = ty_axis.literal_value
        # fix negative axis
        if const_axis_val < 0:
            const_axis_val = ty_array.ndim + const_axis_val
        if const_axis_val < 0 or const_axis_val > ty_array.ndim:
            msg = f"'axis' entry ({const_axis_val}) is out of bounds"
            raise NumbaValueError(msg)

        ty_axis = context.typing_context.resolve_value_type(const_axis_val)
        axis_val = context.get_constant(ty_axis, const_axis_val)
        # rewrite arguments
        args = args[0], axis_val
        # rewrite sig
        sig = sig.replace(args=[ty_array, ty_axis])
        is_axis_const = True

    gen_impl = gen_sum_axis_impl(is_axis_const, const_axis_val, op, zero)
    compiled = register_jitable(gen_impl)

    def array_sum_impl_axis(arr, axis):
        return compiled(arr, axis)

    res = context.compile_internal(builder, array_sum_impl_axis, sig, args)
    return impl_ret_new_ref(context, builder, sig.return_type, res)


@lower_builtin(np.prod, types.Array)
@lower_builtin("array.prod", types.Array)
def array_prod(context, builder, sig, args):

    def array_prod_impl(arr):
        c = 1
        for v in np.nditer(arr):
            c *= v.item()
        return c

    res = context.compile_internal(builder, array_prod_impl, sig, args,
                                   locals=dict(c=sig.return_type))
    return impl_ret_borrowed(context, builder, sig.return_type, res)


@lower_builtin(np.cumsum, types.Array)
@lower_builtin("array.cumsum", types.Array)
def array_cumsum(context, builder, sig, args):
    scalar_dtype = sig.return_type.dtype
    dtype = as_dtype(scalar_dtype)
    zero = scalar_dtype(0)

    def array_cumsum_impl(arr):
        out = np.empty(arr.size, dtype)
        c = zero
        for idx, v in enumerate(arr.flat):
            c += v
            out[idx] = c
        return out

    res = context.compile_internal(builder, array_cumsum_impl, sig, args,
                                   locals=dict(c=scalar_dtype))
    return impl_ret_new_ref(context, builder, sig.return_type, res)


@lower_builtin(np.cumprod, types.Array)
@lower_builtin("array.cumprod", types.Array)
def array_cumprod(context, builder, sig, args):
    scalar_dtype = sig.return_type.dtype
    dtype = as_dtype(scalar_dtype)

    def array_cumprod_impl(arr):
        out = np.empty(arr.size, dtype)
        c = 1
        for idx, v in enumerate(arr.flat):
            c *= v
            out[idx] = c
        return out

    res = context.compile_internal(builder, array_cumprod_impl, sig, args,
                                   locals=dict(c=scalar_dtype))
    return impl_ret_new_ref(context, builder, sig.return_type, res)


@lower_builtin(np.mean, types.Array)
@lower_builtin("array.mean", types.Array)
def array_mean(context, builder, sig, args):
    zero = sig.return_type(0)

    def array_mean_impl(arr):
        # Can't use the naive `arr.sum() / arr.size`, as it would return
        # a wrong result on integer sum overflow.
        c = zero
        for v in np.nditer(arr):
            c += v.item()
        return c / arr.size

    res = context.compile_internal(builder, array_mean_impl, sig, args,
                                   locals=dict(c=sig.return_type))
    return impl_ret_untracked(context, builder, sig.return_type, res)


@lower_builtin(np.var, types.Array)
@lower_builtin("array.var", types.Array)
def array_var(context, builder, sig, args):
    def array_var_impl(arr):
        # Compute the mean
        m = arr.mean()

        # Compute the sum of square diffs
        ssd = 0
        for v in np.nditer(arr):
            val = (v.item() - m)
            ssd += np.real(val * np.conj(val))
        return ssd / arr.size

    res = context.compile_internal(builder, array_var_impl, sig, args)
    return impl_ret_untracked(context, builder, sig.return_type, res)


@lower_builtin(np.std, types.Array)
@lower_builtin("array.std", types.Array)
def array_std(context, builder, sig, args):
    def array_std_impl(arry):
        return arry.var() ** 0.5
    res = context.compile_internal(builder, array_std_impl, sig, args)
    return impl_ret_untracked(context, builder, sig.return_type, res)


def zero_dim_msg(fn_name):
    msg = ("zero-size array to reduction operation "
           "{0} which has no identity".format(fn_name))
    return msg


@lower_builtin(np.min, types.Array)
@lower_builtin("array.min", types.Array)
def array_min(context, builder, sig, args):
    ty = sig.args[0].dtype
    MSG = zero_dim_msg('minimum')

    if isinstance(ty, (types.NPDatetime, types.NPTimedelta)):
        def array_min_impl(arry):
            if arry.size == 0:
                raise ValueError(MSG)

            it = np.nditer(arry)
            min_value = next(it).take(0)
            if np.isnat(min_value):
                return min_value

            for view in it:
                v = view.item()
                if np.isnat(v):
                    return v
                if v < min_value:
                    min_value = v
            return min_value

    elif isinstance(ty, types.Complex):
        def array_min_impl(arry):
            if arry.size == 0:
                raise ValueError(MSG)

            it = np.nditer(arry)
            min_value = next(it).take(0)

            for view in it:
                v = view.item()
                if v.real < min_value.real:
                    min_value = v
                elif v.real == min_value.real:
                    if v.imag < min_value.imag:
                        min_value = v
            return min_value

    elif isinstance(ty, types.Float):
        def array_min_impl(arry):
            if arry.size == 0:
                raise ValueError(MSG)

            it = np.nditer(arry)
            min_value = next(it).take(0)
            if np.isnan(min_value):
                return min_value

            for view in it:
                v = view.item()
                if np.isnan(v):
                    return v
                if v < min_value:
                    min_value = v
            return min_value

    else:
        def array_min_impl(arry):
            if arry.size == 0:
                raise ValueError(MSG)

            it = np.nditer(arry)
            min_value = next(it).take(0)

            for view in it:
                v = view.item()
                if v < min_value:
                    min_value = v
            return min_value

    res = context.compile_internal(builder, array_min_impl, sig, args)
    return impl_ret_borrowed(context, builder, sig.return_type, res)


@lower_builtin(np.max, types.Array)
@lower_builtin("array.max", types.Array)
def array_max(context, builder, sig, args):
    ty = sig.args[0].dtype
    MSG = zero_dim_msg('maximum')

    if isinstance(ty, (types.NPDatetime, types.NPTimedelta)):
        def array_max_impl(arry):
            if arry.size == 0:
                raise ValueError(MSG)

            it = np.nditer(arry)
            max_value = next(it).take(0)
            if np.isnat(max_value):
                return max_value

            for view in it:
                v = view.item()
                if np.isnat(v):
                    return v
                if v > max_value:
                    max_value = v
            return max_value

    elif isinstance(ty, types.Complex):
        def array_max_impl(arry):
            if arry.size == 0:
                raise ValueError(MSG)

            it = np.nditer(arry)
            max_value = next(it).take(0)

            for view in it:
                v = view.item()
                if v.real > max_value.real:
                    max_value = v
                elif v.real == max_value.real:
                    if v.imag > max_value.imag:
                        max_value = v
            return max_value

    elif isinstance(ty, types.Float):
        def array_max_impl(arry):
            if arry.size == 0:
                raise ValueError(MSG)

            it = np.nditer(arry)
            max_value = next(it).take(0)
            if np.isnan(max_value):
                return max_value

            for view in it:
                v = view.item()
                if np.isnan(v):
                    return v
                if v > max_value:
                    max_value = v
            return max_value

    else:
        def array_max_impl(arry):
            if arry.size == 0:
                raise ValueError(MSG)

            it = np.nditer(arry)
            max_value = next(it).take(0)

            for view in it:
                v = view.item()
                if v > max_value:
                    max_value = v
            return max_value

    res = context.compile_internal(builder, array_max_impl, sig, args)
    return impl_ret_borrowed(context, builder, sig.return_type, res)


@register_jitable
def array_argmin_impl_datetime(arry):
    if arry.size == 0:
        raise ValueError("attempt to get argmin of an empty sequence")
    it = np.nditer(arry)
    min_value = next(it).take(0)
    min_idx = 0
    if np.isnat(min_value):
        return min_idx

    idx = 1
    for view in it:
        v = view.item()
        if np.isnat(v):
            if numpy_version >= (1, 18):
                return idx
            else:
                idx += 1
                continue
        if v < min_value:
            min_value = v
            min_idx = idx
        idx += 1
    return min_idx


@register_jitable
def array_argmin_impl_float(arry):
    if arry.size == 0:
        raise ValueError("attempt to get argmin of an empty sequence")
    for v in arry.flat:
        min_value = v
        min_idx = 0
        break
    if np.isnan(min_value):
        return min_idx

    idx = 0
    for v in arry.flat:
        if np.isnan(v):
            return idx
        if v < min_value:
            min_value = v
            min_idx = idx
        idx += 1
    return min_idx


@register_jitable
def array_argmin_impl_generic(arry):
    if arry.size == 0:
        raise ValueError("attempt to get argmin of an empty sequence")
    for v in arry.flat:
        min_value = v
        min_idx = 0
        break
    else:
        raise RuntimeError('unreachable')

    idx = 0
    for v in arry.flat:
        if v < min_value:
            min_value = v
            min_idx = idx
        idx += 1
    return min_idx


@overload(np.argmin)
@overload_method(types.Array, "argmin")
def array_argmin(arr, axis=None):
    if isinstance(arr.dtype, (types.NPDatetime, types.NPTimedelta)):
        flatten_impl = array_argmin_impl_datetime
    elif isinstance(arr.dtype, types.Float):
        flatten_impl = array_argmin_impl_float
    else:
        flatten_impl = array_argmin_impl_generic

    if is_nonelike(axis):
        def array_argmin_impl(arr, axis=None):
            return flatten_impl(arr)
    else:
        array_argmin_impl = build_argmax_or_argmin_with_axis_impl(
            arr, axis, flatten_impl
        )
    return array_argmin_impl


@register_jitable
def array_argmax_impl_datetime(arry):
    if arry.size == 0:
        raise ValueError("attempt to get argmax of an empty sequence")
    it = np.nditer(arry)
    max_value = next(it).take(0)
    max_idx = 0
    if np.isnat(max_value):
        return max_idx

    idx = 1
    for view in it:
        v = view.item()
        if np.isnat(v):
            if numpy_version >= (1, 18):
                return idx
            else:
                idx += 1
                continue
        if v > max_value:
            max_value = v
            max_idx = idx
        idx += 1
    return max_idx


@register_jitable
def array_argmax_impl_float(arry):
    if arry.size == 0:
        raise ValueError("attempt to get argmax of an empty sequence")
    for v in arry.flat:
        max_value = v
        max_idx = 0
        break
    if np.isnan(max_value):
        return max_idx

    idx = 0
    for v in arry.flat:
        if np.isnan(v):
            return idx
        if v > max_value:
            max_value = v
            max_idx = idx
        idx += 1
    return max_idx


@register_jitable
def array_argmax_impl_generic(arry):
    if arry.size == 0:
        raise ValueError("attempt to get argmax of an empty sequence")
    for v in arry.flat:
        max_value = v
        max_idx = 0
        break

    idx = 0
    for v in arry.flat:
        if v > max_value:
            max_value = v
            max_idx = idx
        idx += 1
    return max_idx


def build_argmax_or_argmin_with_axis_impl(arr, axis, flatten_impl):
    """
    Given a function that implements the logic for handling a flattened
    array, return the implementation function.
    """
    check_is_integer(axis, "axis")
    retty = types.intp

    tuple_buffer = tuple(range(arr.ndim))

    def impl(arr, axis=None):
        if axis < 0:
            axis = arr.ndim + axis

        if axis < 0 or axis >= arr.ndim:
            raise ValueError("axis is out of bounds")

        # Short circuit 1-dimensional arrays:
        if arr.ndim == 1:
            return flatten_impl(arr)

        # Make chosen axis the last axis:
        tmp = tuple_buffer
        for i in range(axis, arr.ndim - 1):
            tmp = tuple_setitem(tmp, i, i + 1)
        transpose_index = tuple_setitem(tmp, arr.ndim - 1, axis)
        transposed_arr = arr.transpose(transpose_index)

        # Flatten along that axis; since we've transposed, we can just get
        # batches off the overall flattened array.
        m = transposed_arr.shape[-1]
        raveled = transposed_arr.ravel()
        assert raveled.size == arr.size
        assert transposed_arr.size % m == 0
        out = np.empty(transposed_arr.size // m, retty)
        for i in range(out.size):
            out[i] = flatten_impl(raveled[i * m:(i + 1) * m])

        # Reshape based on axis we didn't flatten over:
        return out.reshape(transposed_arr.shape[:-1])

    return impl


@overload(np.argmax)
@overload_method(types.Array, "argmax")
def array_argmax(arr, axis=None):
    if isinstance(arr.dtype, (types.NPDatetime, types.NPTimedelta)):
        flatten_impl = array_argmax_impl_datetime
    elif isinstance(arr.dtype, types.Float):
        flatten_impl = array_argmax_impl_float
    else:
        flatten_impl = array_argmax_impl_generic

    if is_nonelike(axis):
        def array_argmax_impl(arr, axis=None):
            return flatten_impl(arr)
    else:
        array_argmax_impl = build_argmax_or_argmin_with_axis_impl(
            arr, axis, flatten_impl
        )
    return array_argmax_impl


@overload(np.all)
@overload_method(types.Array, "all")
def np_all(a):
    def flat_all(a):
        for v in np.nditer(a):
            if not v.item():
                return False
        return True

    return flat_all


@register_jitable
def _allclose_scalars(a_v, b_v, rtol=1e-05, atol=1e-08, equal_nan=False):
    a_v_isnan = np.isnan(a_v)
    b_v_isnan = np.isnan(b_v)

    # only one of the values is NaN and the
    # other is not.
    if ( (not a_v_isnan and b_v_isnan) or
            (a_v_isnan and not b_v_isnan) ):
        return False

    # either both of the values are NaN
    # or both are numbers
    if a_v_isnan and b_v_isnan:
        if not equal_nan:
            return False
    else:
        if np.isinf(a_v) or np.isinf(b_v):
            return a_v == b_v

        if np.abs(a_v - b_v) > atol + rtol * np.abs(b_v * 1.0):
            return False

    return True


@overload(np.allclose)
@overload_method(types.Array, "allclose")
def np_allclose(a, b, rtol=1e-05, atol=1e-08, equal_nan=False):

    if not type_can_asarray(a):
        raise TypeError('The first argument "a" must be array-like')

    if not type_can_asarray(b):
        raise TypeError('The second argument "b" must be array-like')

    if not isinstance(rtol, types.Float):
        raise TypeError('The third argument "rtol" must be a '
                        'floating point')

    if not isinstance(atol, types.Float):
        raise TypingError('The fourth argument "atol" must be a '
                          'floating point')

    if not isinstance(equal_nan, types.Boolean):
        raise TypeError('The fifth argument "equal_nan" must be a '
                        'boolean')

    is_a_scalar = isinstance(a, types.Number)
    is_b_scalar = isinstance(b, types.Number)

    if is_a_scalar and is_b_scalar:
        def np_allclose_impl_scalar_scalar(a, b, rtol=1e-05, atol=1e-08,
                                           equal_nan=False):
            return _allclose_scalars(a, b, rtol=rtol, atol=atol,
                                     equal_nan=equal_nan)
        return np_allclose_impl_scalar_scalar
    elif is_a_scalar and not is_b_scalar:
        def np_allclose_impl_scalar_array(a, b, rtol=1e-05, atol=1e-08,
                                          equal_nan=False):
            b = np.asarray(b)
            for bv in np.nditer(b):
                if not _allclose_scalars(a, bv.item(), rtol=rtol, atol=atol,
                                         equal_nan=equal_nan):
                    return False
            return True
        return np_allclose_impl_scalar_array
    elif not is_a_scalar and is_b_scalar:
        def np_allclose_impl_array_scalar(a, b, rtol=1e-05, atol=1e-08,
                                          equal_nan=False):
            a = np.asarray(a)
            for av in np.nditer(a):
                if not _allclose_scalars(av.item(), b, rtol=rtol, atol=atol,
                                         equal_nan=equal_nan):
                    return False
            return True
        return np_allclose_impl_array_scalar
    elif not is_a_scalar and not is_b_scalar:
        def np_allclose_impl_array_array(a, b, rtol=1e-05, atol=1e-08,
                                         equal_nan=False):
            a = np.asarray(a)
            b = np.asarray(b)
            a_a, b_b = np.broadcast_arrays(a, b)

            for av, bv in np.nditer((a_a, b_b)):
                if not _allclose_scalars(av.item(), bv.item(), rtol=rtol,
                                         atol=atol, equal_nan=equal_nan):
                    return False

            return True

        return np_allclose_impl_array_array


@overload(np.any)
@overload_method(types.Array, "any")
def np_any(a):
    def flat_any(a):
        for v in np.nditer(a):
            if v.item():
                return True
        return False

    return flat_any


@overload(np.average)
def np_average(arr, axis=None, weights=None):

    if weights is None or isinstance(weights, types.NoneType):
        def np_average_impl(arr, axis=None, weights=None):
            arr = np.asarray(arr)
            return np.mean(arr)
    else:
        if axis is None or isinstance(axis, types.NoneType):
            def np_average_impl(arr, axis=None, weights=None):
                arr = np.asarray(arr)
                weights = np.asarray(weights)

                if arr.shape != weights.shape:
                    if axis is None:
                        raise TypeError(
                            "Numba does not support average when shapes of "
                            "a and weights differ.")
                    if weights.ndim != 1:
                        raise TypeError(
                            "1D weights expected when shapes of "
                            "a and weights differ.")

                scl = np.sum(weights)
                if scl == 0.0:
                    raise ZeroDivisionError(
                        "Weights sum to zero, can't be normalized.")

                avg = np.sum(np.multiply(arr, weights)) / scl
                return avg
        else:
            def np_average_impl(arr, axis=None, weights=None):
                raise TypeError("Numba does not support average with axis.")

    return np_average_impl


def get_isnan(dtype):
    """
    A generic isnan() function
    """
    if isinstance(dtype, (types.Float, types.Complex)):
        return np.isnan
    else:
        @register_jitable
        def _trivial_isnan(x):
            return False
        return _trivial_isnan


@overload(np.iscomplex)
def np_iscomplex(x):
    if type_can_asarray(x):
        # NumPy uses asanyarray here!
        return lambda x: np.asarray(x).imag != 0
    return None


@overload(np.isreal)
def np_isreal(x):
    if type_can_asarray(x):
        # NumPy uses asanyarray here!
        return lambda x: np.asarray(x).imag == 0
    return None


@overload(np.iscomplexobj)
def iscomplexobj(x):
    # Implementation based on NumPy
    # https://github.com/numpy/numpy/blob/d9b1e32cb8ef90d6b4a47853241db2a28146a57d/numpy/lib/type_check.py#L282-L320
    dt = determine_dtype(x)
    if isinstance(x, types.Optional):
        dt = determine_dtype(x.type)
    iscmplx = np.issubdtype(dt, np.complexfloating)

    if isinstance(x, types.Optional):
        def impl(x):
            if x is None:
                return False
            return iscmplx
    else:
        def impl(x):
            return iscmplx
    return impl


@overload(np.isrealobj)
def isrealobj(x):
    # Return True if x is not a complex type.
    # Implementation based on NumPy
    # https://github.com/numpy/numpy/blob/ccfbcc1cd9a4035a467f2e982a565ab27de25b6b/numpy/lib/type_check.py#L290-L322
    def impl(x):
        return not np.iscomplexobj(x)
    return impl


@overload(np.isscalar)
def np_isscalar(num):
    res = type_is_scalar(num)

    def impl(num):
        return res
    return impl


def is_np_inf_impl(x, out, fn):

    # if/else branch should be unified after PR #5606 is merged
    if is_nonelike(out):
        def impl(x, out=None):
            return np.logical_and(np.isinf(x), fn(np.signbit(x)))
    else:
        def impl(x, out=None):
            return np.logical_and(np.isinf(x), fn(np.signbit(x)), out)

    return impl


@overload(np.isneginf)
def isneginf(x, out=None):
    fn = register_jitable(lambda x: x)
    return is_np_inf_impl(x, out, fn)


@overload(np.isposinf)
def isposinf(x, out=None):
    fn = register_jitable(lambda x: ~x)
    return is_np_inf_impl(x, out, fn)


@register_jitable
def less_than(a, b):
    return a < b


@register_jitable
def greater_than(a, b):
    return a > b


@register_jitable
def check_array(a):
    if a.size == 0:
        raise ValueError('zero-size array to reduction operation not possible')


def nan_min_max_factory(comparison_op, is_complex_dtype):
    if is_complex_dtype:
        def impl(a):
            arr = np.asarray(a)
            check_array(arr)
            it = np.nditer(arr)
            return_val = next(it).take(0)
            for view in it:
                v = view.item()
                if np.isnan(return_val.real) and not np.isnan(v.real):
                    return_val = v
                else:
                    if comparison_op(v.real, return_val.real):
                        return_val = v
                    elif v.real == return_val.real:
                        if comparison_op(v.imag, return_val.imag):
                            return_val = v
            return return_val
    else:
        def impl(a):
            arr = np.asarray(a)
            check_array(arr)
            it = np.nditer(arr)
            return_val = next(it).take(0)
            for view in it:
                v = view.item()
                if not np.isnan(v):
                    if not comparison_op(return_val, v):
                        return_val = v
            return return_val

    return impl


real_nanmin = register_jitable(
    nan_min_max_factory(less_than, is_complex_dtype=False)
)
real_nanmax = register_jitable(
    nan_min_max_factory(greater_than, is_complex_dtype=False)
)
complex_nanmin = register_jitable(
    nan_min_max_factory(less_than, is_complex_dtype=True)
)
complex_nanmax = register_jitable(
    nan_min_max_factory(greater_than, is_complex_dtype=True)
)


@register_jitable
def _isclose_item(x, y, rtol, atol, equal_nan):
    if np.isnan(x) and np.isnan(y):
        return equal_nan
    elif np.isinf(x) and np.isinf(y):
        return (x > 0) == (y > 0)
    elif np.isinf(x) or np.isinf(y):
        return False
    else:
        return abs(x - y) <= atol + rtol * abs(y)


@overload(np.isclose)
def isclose(a, b, rtol=1e-05, atol=1e-08, equal_nan=False):
    if not(type_can_asarray(a) and type_can_asarray(b)):
        raise TypingError("Inputs for `np.isclose` must be array-like.")

    if isinstance(a, types.Array) and isinstance(b, types.Number):
        def isclose_impl(a, b, rtol=1e-05, atol=1e-08, equal_nan=False):
            x = a.reshape(-1)
            y = b
            out = np.zeros(len(x), np.bool_)
            for i in range(len(out)):
                out[i] = _isclose_item(x[i], y, rtol, atol, equal_nan)
            return out.reshape(a.shape)

    elif isinstance(a, types.Number) and isinstance(b, types.Array):
        def isclose_impl(a, b, rtol=1e-05, atol=1e-08, equal_nan=False):
            x = a
            y = b.reshape(-1)
            out = np.zeros(len(y), np.bool_)
            for i in range(len(out)):
                out[i] = _isclose_item(x, y[i], rtol, atol, equal_nan)
            return out.reshape(b.shape)

    elif isinstance(a, types.Array) and isinstance(b, types.Array):
        m = max(a.ndim, b.ndim)
        tup_init = (0,) * m

        def isclose_impl(a, b, rtol=1e-05, atol=1e-08, equal_nan=False):
            # Broadcast arrays of different types - cannot use
            # np.broadcast_arrays for that
            # this can be replaced by np.broadcast_shapes once the min NumPy
            # version is increased to 1.20
            shape = [1] * m
            numpy_broadcast_shapes_list(shape, m, a.shape)
            numpy_broadcast_shapes_list(shape, m, b.shape)

            tup = tup_init  # tup is the final shape

            for i in range(m):
                tup = tuple_setitem(tup, i, shape[i])

            a_ = np.broadcast_to(a, tup)
            b_ = np.broadcast_to(b, tup)

            out = np.zeros(len(a_), dtype=np.bool_)
            for i, (av, bv) in enumerate(np.nditer((a_, b_))):
                out[i] = _isclose_item(av.item(), bv.item(), rtol, atol,
                                       equal_nan)
            return np.broadcast_to(out, tup)

    else:
        def isclose_impl(a, b, rtol=1e-05, atol=1e-08, equal_nan=False):
            return _isclose_item(a, b, rtol, atol, equal_nan)

    return isclose_impl


@overload(np.nanmin)
def np_nanmin(a):
    dt = determine_dtype(a)
    if np.issubdtype(dt, np.complexfloating):
        return complex_nanmin
    else:
        return real_nanmin


@overload(np.nanmax)
def np_nanmax(a):
    dt = determine_dtype(a)
    if np.issubdtype(dt, np.complexfloating):
        return complex_nanmax
    else:
        return real_nanmax


@overload(np.nanmean)
def np_nanmean(a):
    if not isinstance(a, types.Array):
        return
    isnan = get_isnan(a.dtype)

    def nanmean_impl(a):
        c = 0.0
        count = 0
        for view in np.nditer(a):
            v = view.item()
            if not isnan(v):
                c += v.item()
                count += 1
        # np.divide() doesn't raise ZeroDivisionError
        return np.divide(c, count)

    return nanmean_impl


@overload(np.nanvar)
def np_nanvar(a):
    if not isinstance(a, types.Array):
        return
    isnan = get_isnan(a.dtype)

    def nanvar_impl(a):
        # Compute the mean
        m = np.nanmean(a)

        # Compute the sum of square diffs
        ssd = 0.0
        count = 0
        for view in np.nditer(a):
            v = view.item()
            if not isnan(v):
                val = (v.item() - m)
                ssd += np.real(val * np.conj(val))
                count += 1
        # np.divide() doesn't raise ZeroDivisionError
        return np.divide(ssd, count)

    return nanvar_impl


@overload(np.nanstd)
def np_nanstd(a):
    if not isinstance(a, types.Array):
        return

    def nanstd_impl(a):
        return np.nanvar(a) ** 0.5

    return nanstd_impl


@overload(np.nansum)
def np_nansum(a):
    if not isinstance(a, types.Array):
        return
    if isinstance(a.dtype, types.Integer):
        retty = types.intp
    else:
        retty = a.dtype
    zero = retty(0)
    isnan = get_isnan(a.dtype)

    def nansum_impl(a):
        c = zero
        for view in np.nditer(a):
            v = view.item()
            if not isnan(v):
                c += v
        return c

    return nansum_impl


@overload(np.nanprod)
def np_nanprod(a):
    if not isinstance(a, types.Array):
        return
    if isinstance(a.dtype, types.Integer):
        retty = types.intp
    else:
        retty = a.dtype
    one = retty(1)
    isnan = get_isnan(a.dtype)

    def nanprod_impl(a):
        c = one
        for view in np.nditer(a):
            v = view.item()
            if not isnan(v):
                c *= v
        return c

    return nanprod_impl


@overload(np.nancumprod)
def np_nancumprod(a):
    if not isinstance(a, types.Array):
        return

    if isinstance(a.dtype, (types.Boolean, types.Integer)):
        # dtype cannot possibly contain NaN
        return lambda a: np.cumprod(a)
    else:
        retty = a.dtype
        is_nan = get_isnan(retty)
        one = retty(1)

        def nancumprod_impl(a):
            out = np.empty(a.size, retty)
            c = one
            for idx, v in enumerate(a.flat):
                if ~is_nan(v):
                    c *= v
                out[idx] = c
            return out

        return nancumprod_impl


@overload(np.nancumsum)
def np_nancumsum(a):
    if not isinstance(a, types.Array):
        return

    if isinstance(a.dtype, (types.Boolean, types.Integer)):
        # dtype cannot possibly contain NaN
        return lambda a: np.cumsum(a)
    else:
        retty = a.dtype
        is_nan = get_isnan(retty)
        zero = retty(0)

        def nancumsum_impl(a):
            out = np.empty(a.size, retty)
            c = zero
            for idx, v in enumerate(a.flat):
                if ~is_nan(v):
                    c += v
                out[idx] = c
            return out

        return nancumsum_impl


@register_jitable
def prepare_ptp_input(a):
    arr = _asarray(a)
    if len(arr) == 0:
        raise ValueError('zero-size array reduction not possible')
    else:
        return arr


def _compute_current_val_impl_gen(op, current_val, val):
    if isinstance(current_val, types.Complex):
        # The sort order for complex numbers is lexicographic. If both the
        # real and imaginary parts are non-nan then the order is determined
        # by the real parts except when they are equal, in which case the
        # order is determined by the imaginary parts.
        # https://github.com/numpy/numpy/blob/577a86e/numpy/core/fromnumeric.py#L874-L877    # noqa: E501
        def impl(current_val, val):
            if op(val.real, current_val.real):
                return val
            elif (val.real == current_val.real
                    and op(val.imag, current_val.imag)):
                return val
            return current_val
    else:
        def impl(current_val, val):
            return val if op(val, current_val) else current_val
    return impl


def _compute_a_max(current_val, val):
    pass


def _compute_a_min(current_val, val):
    pass


@overload(_compute_a_max)
def _compute_a_max_impl(current_val, val):
    return _compute_current_val_impl_gen(operator.gt, current_val, val)


@overload(_compute_a_min)
def _compute_a_min_impl(current_val, val):
    return _compute_current_val_impl_gen(operator.lt, current_val, val)


def _early_return(val):
    pass


@overload(_early_return)
def _early_return_impl(val):
    UNUSED = 0
    if isinstance(val, types.Complex):
        def impl(val):
            if np.isnan(val.real):
                if np.isnan(val.imag):
                    return True, np.nan + np.nan * 1j
                else:
                    return True, np.nan + 0j
            else:
                return False, UNUSED
    elif isinstance(val, types.Float):
        def impl(val):
            if np.isnan(val):
                return True, np.nan
            else:
                return False, UNUSED
    else:
        def impl(val):
            return False, UNUSED
    return impl


@overload_method(types.Array, 'ptp')
@overload(np.ptp)
def np_ptp(a):

    if hasattr(a, 'dtype'):
        if isinstance(a.dtype, types.Boolean):
            raise TypingError("Boolean dtype is unsupported (as per NumPy)")
            # Numpy raises a TypeError

    def np_ptp_impl(a):
        arr = prepare_ptp_input(a)

        a_flat = arr.flat
        a_min = a_flat[0]
        a_max = a_flat[0]

        for i in range(arr.size):
            val = a_flat[i]
            take_branch, retval = _early_return(val)
            if take_branch:
                return retval
            a_max = _compute_a_max(a_max, val)
            a_min = _compute_a_min(a_min, val)

        return a_max - a_min

    return np_ptp_impl


#----------------------------------------------------------------------------
# Median and partitioning

@register_jitable
def nan_aware_less_than(a, b):
    if np.isnan(a):
        return False
    else:
        if np.isnan(b):
            return True
        else:
            return a < b


def _partition_factory(pivotimpl):
    def _partition(A, low, high):
        mid = (low + high) >> 1
        # NOTE: the pattern of swaps below for the pivot choice and the
        # partitioning gives good results (i.e. regular O(n log n))
        # on sorted, reverse-sorted, and uniform arrays.  Subtle changes
        # risk breaking this property.

        # Use median of three {low, middle, high} as the pivot
        if pivotimpl(A[mid], A[low]):
            A[low], A[mid] = A[mid], A[low]
        if pivotimpl(A[high], A[mid]):
            A[high], A[mid] = A[mid], A[high]
        if pivotimpl(A[mid], A[low]):
            A[low], A[mid] = A[mid], A[low]
        pivot = A[mid]

        A[high], A[mid] = A[mid], A[high]
        i = low
        j = high - 1
        while True:
            while i < high and pivotimpl(A[i], pivot):
                i += 1
            while j >= low and pivotimpl(pivot, A[j]):
                j -= 1
            if i >= j:
                break
            A[i], A[j] = A[j], A[i]
            i += 1
            j -= 1
        # Put the pivot back in its final place (all items before `i`
        # are smaller than the pivot, all items at/after `i` are larger)
        A[i], A[high] = A[high], A[i]
        return i
    return _partition


_partition = register_jitable(_partition_factory(less_than))
_partition_w_nan = register_jitable(_partition_factory(nan_aware_less_than))


def _select_factory(partitionimpl):
    def _select(arry, k, low, high):
        """
        Select the k'th smallest element in array[low:high + 1].
        """
        i = partitionimpl(arry, low, high)
        while i != k:
            if i < k:
                low = i + 1
                i = partitionimpl(arry, low, high)
            else:
                high = i - 1
                i = partitionimpl(arry, low, high)
        return arry[k]
    return _select


_select = register_jitable(_select_factory(_partition))
_select_w_nan = register_jitable(_select_factory(_partition_w_nan))


@register_jitable
def _select_two(arry, k, low, high):
    """
    Select the k'th and k+1'th smallest elements in array[low:high + 1].

    This is significantly faster than doing two independent selections
    for k and k+1.
    """
    while True:
        assert high > low  # by construction
        i = _partition(arry, low, high)
        if i < k:
            low = i + 1
        elif i > k + 1:
            high = i - 1
        elif i == k:
            _select(arry, k + 1, i + 1, high)
            break
        else:  # i == k + 1
            _select(arry, k, low, i - 1)
            break

    return arry[k], arry[k + 1]


@register_jitable
def _median_inner(temp_arry, n):
    """
    The main logic of the median() call.  *temp_arry* must be disposable,
    as this function will mutate it.
    """
    low = 0
    high = n - 1
    half = n >> 1
    if n & 1 == 0:
        a, b = _select_two(temp_arry, half - 1, low, high)
        return (a + b) / 2
    else:
        return _select(temp_arry, half, low, high)


@overload(np.median)
def np_median(a):
    if not isinstance(a, types.Array):
        return

    def median_impl(a):
        # np.median() works on the flattened array, and we need a temporary
        # workspace anyway
        temp_arry = a.flatten()
        n = temp_arry.shape[0]
        return _median_inner(temp_arry, n)

    return median_impl


@register_jitable
def _collect_percentiles_inner(a, q):
    #TODO: This needs rewriting to be closer to NumPy, particularly the nan/inf
    # handling which is generally subject to algorithmic changes.
    n = len(a)

    if n == 1:
        # single element array; output same for all percentiles
        out = np.full(len(q), a[0], dtype=np.float64)
    else:
        out = np.empty(len(q), dtype=np.float64)
        for i in range(len(q)):
            percentile = q[i]

            # bypass pivoting where requested percentile is 100
            if percentile == 100:
                val = np.max(a)
                # heuristics to handle infinite values a la NumPy
                if ~np.all(np.isfinite(a)):
                    if ~np.isfinite(val):
                        val = np.nan

            # bypass pivoting where requested percentile is 0
            elif percentile == 0:
                val = np.min(a)
                # convoluted heuristics to handle infinite values a la NumPy
                if ~np.all(np.isfinite(a)):
                    num_pos_inf = np.sum(a == np.inf)
                    num_neg_inf = np.sum(a == -np.inf)
                    num_finite = n - (num_neg_inf + num_pos_inf)
                    if num_finite == 0:
                        val = np.nan
                    if num_pos_inf == 1 and n == 2:
                        val = np.nan
                    if num_neg_inf > 1:
                        val = np.nan
                    if num_finite == 1:
                        if num_pos_inf > 1:
                            if num_neg_inf != 1:
                                val = np.nan

            else:
                # linear interp between closest ranks
                rank = 1 + (n - 1) * np.true_divide(percentile, 100.0)
                f = math.floor(rank)
                m = rank - f
                lower, upper = _select_two(a, k=int(f - 1), low=0, high=(n - 1))
                val = lower * (1 - m) + upper * m
            out[i] = val

    return out


@register_jitable
def _can_collect_percentiles(a, nan_mask, skip_nan):
    if skip_nan:
        a = a[~nan_mask]
        if len(a) == 0:
            return False  # told to skip nan, but no elements remain
    else:
        if np.any(nan_mask):
            return False  # told *not* to skip nan, but nan encountered

    if len(a) == 1:  # single element array
        val = a[0]
        return np.isfinite(val)  # can collect percentiles if element is finite
    else:
        return True


@register_jitable
def check_valid(q, q_upper_bound):
    valid = True

    # avoid expensive reductions where possible
    if q.ndim == 1 and q.size < 10:
        for i in range(q.size):
            if q[i] < 0.0 or q[i] > q_upper_bound or np.isnan(q[i]):
                valid = False
                break
    else:
        if np.any(np.isnan(q)) or np.any(q < 0.0) or np.any(q > q_upper_bound):
            valid = False

    return valid


@register_jitable
def percentile_is_valid(q):
    if not check_valid(q, q_upper_bound=100.0):
        raise ValueError('Percentiles must be in the range [0, 100]')


@register_jitable
def quantile_is_valid(q):
    if not check_valid(q, q_upper_bound=1.0):
        raise ValueError('Quantiles must be in the range [0, 1]')


@register_jitable
def _collect_percentiles(a, q, check_q, factor, skip_nan):
    q = np.asarray(q, dtype=np.float64).flatten()
    check_q(q)
    q = q * factor

    temp_arry = np.asarray(a, dtype=np.float64).flatten()
    nan_mask = np.isnan(temp_arry)

    if _can_collect_percentiles(temp_arry, nan_mask, skip_nan):
        temp_arry = temp_arry[~nan_mask]
        out = _collect_percentiles_inner(temp_arry, q)
    else:
        out = np.full(len(q), np.nan)

    return out


def _percentile_quantile_inner(a, q, skip_nan, factor, check_q):
    """
    The underlying algorithm to find percentiles and quantiles
    is the same, hence we converge onto the same code paths
    in this inner function implementation
    """
    dt = determine_dtype(a)
    if np.issubdtype(dt, np.complexfloating):
        raise TypingError('Not supported for complex dtype')
        # this could be supported, but would require a
        # lexicographic comparison

    def np_percentile_q_scalar_impl(a, q):
        return _collect_percentiles(a, q, check_q, factor, skip_nan)[0]

    def np_percentile_impl(a, q):
        return _collect_percentiles(a, q, check_q, factor, skip_nan)

    if isinstance(q, (types.Number, types.Boolean)):
        return np_percentile_q_scalar_impl
    elif isinstance(q, types.Array) and q.ndim == 0:
        return np_percentile_q_scalar_impl
    else:
        return np_percentile_impl


@overload(np.percentile)
def np_percentile(a, q):
    return _percentile_quantile_inner(
        a, q, skip_nan=False, factor=1.0, check_q=percentile_is_valid
    )


@overload(np.nanpercentile)
def np_nanpercentile(a, q):
    return _percentile_quantile_inner(
        a, q, skip_nan=True, factor=1.0, check_q=percentile_is_valid
    )


@overload(np.quantile)
def np_quantile(a, q):
    return _percentile_quantile_inner(
        a, q, skip_nan=False, factor=100.0, check_q=quantile_is_valid
    )


@overload(np.nanquantile)
def np_nanquantile(a, q):
    return _percentile_quantile_inner(
        a, q, skip_nan=True, factor=100.0, check_q=quantile_is_valid
    )


@overload(np.nanmedian)
def np_nanmedian(a):
    if not isinstance(a, types.Array):
        return
    isnan = get_isnan(a.dtype)

    def nanmedian_impl(a):
        # Create a temporary workspace with only non-NaN values
        temp_arry = np.empty(a.size, a.dtype)
        n = 0
        for view in np.nditer(a):
            v = view.item()
            if not isnan(v):
                temp_arry[n] = v
                n += 1

        # all NaNs
        if n == 0:
            return np.nan

        return _median_inner(temp_arry, n)

    return nanmedian_impl


@register_jitable
def np_partition_impl_inner(a, kth_array):

    # allocate and fill empty array rather than copy a and mutate in place
    # as the latter approach fails to preserve strides
    out = np.empty_like(a)

    idx = np.ndindex(a.shape[:-1])  # Numpy default partition axis is -1
    for s in idx:
        arry = a[s].copy()
        low = 0
        high = len(arry) - 1

        for kth in kth_array:
            _select_w_nan(arry, kth, low, high)
            low = kth  # narrow span of subsequent partition

        out[s] = arry
    return out


@register_jitable
def valid_kths(a, kth):
    """
    Returns a sorted, unique array of kth values which serve
    as indexers for partitioning the input array, a.

    If the absolute value of any of the provided values
    is greater than a.shape[-1] an exception is raised since
    we are partitioning along the last axis (per Numpy default
    behaviour).

    Values less than 0 are transformed to equivalent positive
    index values.
    """
    # cast boolean to int, where relevant
    kth_array = _asarray(kth).astype(np.int64)

    if kth_array.ndim != 1:
        raise ValueError('kth must be scalar or 1-D')
        # numpy raises ValueError: object too deep for desired array

    if np.any(np.abs(kth_array) >= a.shape[-1]):
        raise ValueError("kth out of bounds")

    out = np.empty_like(kth_array)

    for index, val in np.ndenumerate(kth_array):
        if val < 0:
            out[index] = val + a.shape[-1]  # equivalent positive index
        else:
            out[index] = val

    return np.unique(out)


@overload(np.partition)
def np_partition(a, kth):

    if not isinstance(a, (types.Array, types.Sequence, types.Tuple)):
        raise TypeError('The first argument must be an array-like')

    if isinstance(a, types.Array) and a.ndim == 0:
        raise TypeError('The first argument must be at least 1-D (found 0-D)')

    kthdt = getattr(kth, 'dtype', kth)
    if not isinstance(kthdt, (types.Boolean, types.Integer)):
        # bool gets cast to int subsequently
        raise TypeError('Partition index must be integer')

    def np_partition_impl(a, kth):
        a_tmp = _asarray(a)
        if a_tmp.size == 0:
            return a_tmp.copy()
        else:
            kth_array = valid_kths(a_tmp, kth)
            return np_partition_impl_inner(a_tmp, kth_array)

    return np_partition_impl


#----------------------------------------------------------------------------
# Building matrices

@register_jitable
def _tri_impl(N, M, k):
    shape = max(0, N), max(0, M)  # numpy floors each dimension at 0
    out = np.empty(shape, dtype=np.float64)  # numpy default dtype

    for i in range(shape[0]):
        m_max = min(max(0, i + k + 1), shape[1])
        out[i, :m_max] = 1
        out[i, m_max:] = 0

    return out


@overload(np.tri)
def np_tri(N, M=None, k=0):

    # we require k to be integer, unlike numpy
    check_is_integer(k, 'k')

    def tri_impl(N, M=None, k=0):
        if M is None:
            M = N
        return _tri_impl(N, M, k)

    return tri_impl


@register_jitable
def _make_square(m):
    """
    Takes a 1d array and tiles it to form a square matrix
    - i.e. a facsimile of np.tile(m, (len(m), 1))
    """
    assert m.ndim == 1

    len_m = len(m)
    out = np.empty((len_m, len_m), dtype=m.dtype)

    for i in range(len_m):
        out[i] = m

    return out


@register_jitable
def np_tril_impl_2d(m, k=0):
    mask = np.tri(m.shape[-2], M=m.shape[-1], k=k).astype(np.uint)
    return np.where(mask, m, np.zeros_like(m, dtype=m.dtype))


@overload(np.tril)
def my_tril(m, k=0):

    # we require k to be integer, unlike numpy
    check_is_integer(k, 'k')

    def np_tril_impl_1d(m, k=0):
        m_2d = _make_square(m)
        return np_tril_impl_2d(m_2d, k)

    def np_tril_impl_multi(m, k=0):
        mask = np.tri(m.shape[-2], M=m.shape[-1], k=k).astype(np.uint)
        idx = np.ndindex(m.shape[:-2])
        z = np.empty_like(m)
        zero_opt = np.zeros_like(mask, dtype=m.dtype)
        for sel in idx:
            z[sel] = np.where(mask, m[sel], zero_opt)
        return z

    if m.ndim == 1:
        return np_tril_impl_1d
    elif m.ndim == 2:
        return np_tril_impl_2d
    else:
        return np_tril_impl_multi


@overload(np.tril_indices)
def np_tril_indices(n, k=0, m=None):

    # we require integer arguments, unlike numpy
    check_is_integer(n, 'n')
    check_is_integer(k, 'k')
    if not is_nonelike(m):
        check_is_integer(m, 'm')

    def np_tril_indices_impl(n, k=0, m=None):
        return np.nonzero(np.tri(n, m, k=k))
    return np_tril_indices_impl


@overload(np.tril_indices_from)
def np_tril_indices_from(arr, k=0):

    # we require k to be integer, unlike numpy
    check_is_integer(k, 'k')

    if arr.ndim != 2:
        raise TypingError("input array must be 2-d")

    def np_tril_indices_from_impl(arr, k=0):
        return np.tril_indices(arr.shape[0], k=k, m=arr.shape[1])
    return np_tril_indices_from_impl


@register_jitable
def np_triu_impl_2d(m, k=0):
    mask = np.tri(m.shape[-2], M=m.shape[-1], k=k - 1).astype(np.uint)
    return np.where(mask, np.zeros_like(m, dtype=m.dtype), m)


@overload(np.triu)
def my_triu(m, k=0):
    # we require k to be integer, unlike numpy
    check_is_integer(k, 'k')

    def np_triu_impl_1d(m, k=0):
        m_2d = _make_square(m)
        return np_triu_impl_2d(m_2d, k)

    def np_triu_impl_multi(m, k=0):
        mask = np.tri(m.shape[-2], M=m.shape[-1], k=k - 1).astype(np.uint)
        idx = np.ndindex(m.shape[:-2])
        z = np.empty_like(m)
        zero_opt = np.zeros_like(mask, dtype=m.dtype)
        for sel in idx:
            z[sel] = np.where(mask, zero_opt, m[sel])
        return z

    if m.ndim == 1:
        return np_triu_impl_1d
    elif m.ndim == 2:
        return np_triu_impl_2d
    else:
        return np_triu_impl_multi


@overload(np.triu_indices)
def np_triu_indices(n, k=0, m=None):

    # we require integer arguments, unlike numpy
    check_is_integer(n, 'n')
    check_is_integer(k, 'k')
    if not is_nonelike(m):
        check_is_integer(m, 'm')

    def np_triu_indices_impl(n, k=0, m=None):
        return np.nonzero(1 - np.tri(n, m, k=k - 1))
    return np_triu_indices_impl


@overload(np.triu_indices_from)
def np_triu_indices_from(arr, k=0):

    # we require k to be integer, unlike numpy
    check_is_integer(k, 'k')

    if arr.ndim != 2:
        raise TypingError("input array must be 2-d")

    def np_triu_indices_from_impl(arr, k=0):
        return np.triu_indices(arr.shape[0], k=k, m=arr.shape[1])
    return np_triu_indices_from_impl


def _prepare_array(arr):
    pass


@overload(_prepare_array)
def _prepare_array_impl(arr):
    if arr in (None, types.none):
        return lambda arr: np.array(())
    else:
        return lambda arr: _asarray(arr).ravel()


def _dtype_of_compound(inobj):
    obj = inobj
    while True:
        if isinstance(obj, (types.Number, types.Boolean)):
            return as_dtype(obj)
        l = getattr(obj, '__len__', None)
        if l is not None and l() == 0: # empty tuple or similar
            return np.float64
        dt = getattr(obj, 'dtype', None)
        if dt is None:
            raise TypeError("type has no dtype attr")
        if isinstance(obj, types.Sequence):
            obj = obj.dtype
        else:
            return as_dtype(dt)


@overload(np.ediff1d)
def np_ediff1d(ary, to_end=None, to_begin=None):

    if isinstance(ary, types.Array):
        if isinstance(ary.dtype, types.Boolean):
            raise NumbaTypeError("Boolean dtype is unsupported (as per NumPy)")
            # Numpy tries to do this: return ary[1:] - ary[:-1] which
            # results in a TypeError exception being raised

    # Check that to_end and to_begin are compatible with ary
    ary_dt = _dtype_of_compound(ary)
    to_begin_dt = None
    if not(is_nonelike(to_begin)):
        to_begin_dt = _dtype_of_compound(to_begin)
    to_end_dt = None
    if not(is_nonelike(to_end)):
        to_end_dt = _dtype_of_compound(to_end)

    if to_begin_dt is not None and not np.can_cast(to_begin_dt, ary_dt):
        msg = "dtype of to_begin must be compatible with input ary"
        raise NumbaTypeError(msg)

    if to_end_dt is not None and not np.can_cast(to_end_dt, ary_dt):
        msg = "dtype of to_end must be compatible with input ary"
        raise NumbaTypeError(msg)

    def np_ediff1d_impl(ary, to_end=None, to_begin=None):
        # transform each input into an equivalent 1d array
        start = _prepare_array(to_begin)
        mid = _prepare_array(ary)
        end = _prepare_array(to_end)

        out_dtype = mid.dtype
        # output array dtype determined by ary dtype, per NumPy
        # (for the most part); an exception to the rule is a zero length
        # array-like, where NumPy falls back to np.float64; this behaviour
        # is *not* replicated

        if len(mid) > 0:
            out = np.empty((len(start) + len(mid) + len(end) - 1),
                           dtype=out_dtype)
            start_idx = len(start)
            mid_idx = len(start) + len(mid) - 1
            out[:start_idx] = start
            out[start_idx:mid_idx] = np.diff(mid)
            out[mid_idx:] = end
        else:
            out = np.empty((len(start) + len(end)), dtype=out_dtype)
            start_idx = len(start)
            out[:start_idx] = start
            out[start_idx:] = end
        return out

    return np_ediff1d_impl


def _select_element(arr):
    pass


@overload(_select_element)
def _select_element_impl(arr):
    zerod = getattr(arr, 'ndim', None) == 0
    if zerod:
        def impl(arr):
            x = np.array((1,), dtype=arr.dtype)
            x[:] = arr
            return x[0]
        return impl
    else:
        def impl(arr):
            return arr
        return impl


def _get_d(dx, x):
    pass


@overload(_get_d)
def get_d_impl(x, dx):
    if is_nonelike(x):
        def impl(x, dx):
            return np.asarray(dx)
    else:
        def impl(x, dx):
            return np.diff(np.asarray(x))
    return impl


@overload(np.trapz)
def np_trapz(y, x=None, dx=1.0):

    if isinstance(y, (types.Number, types.Boolean)):
        raise TypingError('y cannot be a scalar')
    elif isinstance(y, types.Array) and y.ndim == 0:
        raise TypingError('y cannot be 0D')
        # NumPy raises IndexError: list assignment index out of range

    # inspired by:
    # https://github.com/numpy/numpy/blob/7ee52003/numpy/lib/function_base.py#L4040-L4065    # noqa: E501
    def impl(y, x=None, dx=1.0):
        yarr = np.asarray(y)
        d = _get_d(x, dx)
        y_ave = (yarr[..., slice(1, None)] + yarr[..., slice(None, -1)]) / 2.0
        ret = np.sum(d * y_ave, -1)
        processed = _select_element(ret)
        return processed

    return impl


@register_jitable
def _np_vander(x, N, increasing, out):
    """
    Generate an N-column Vandermonde matrix from a supplied 1-dimensional
    array, x. Store results in an output matrix, out, which is assumed to
    be of the required dtype.

    Values are accumulated using np.multiply to match the floating point
    precision behaviour of numpy.vander.
    """
    m, n = out.shape
    assert m == len(x)
    assert n == N

    if increasing:
        for i in range(N):
            if i == 0:
                out[:, i] = 1
            else:
                out[:, i] = np.multiply(x, out[:, (i - 1)])
    else:
        for i in range(N - 1, -1, -1):
            if i == N - 1:
                out[:, i] = 1
            else:
                out[:, i] = np.multiply(x, out[:, (i + 1)])


@register_jitable
def _check_vander_params(x, N):
    if x.ndim > 1:
        raise ValueError('x must be a one-dimensional array or sequence.')
    if N < 0:
        raise ValueError('Negative dimensions are not allowed')


@overload(np.vander)
def np_vander(x, N=None, increasing=False):
    if N not in (None, types.none):
        if not isinstance(N, types.Integer):
            raise TypingError('Second argument N must be None or an integer')

    def np_vander_impl(x, N=None, increasing=False):
        if N is None:
            N = len(x)

        _check_vander_params(x, N)

        # allocate output matrix using dtype determined in closure
        out = np.empty((len(x), int(N)), dtype=dtype)

        _np_vander(x, N, increasing, out)
        return out

    def np_vander_seq_impl(x, N=None, increasing=False):
        if N is None:
            N = len(x)

        x_arr = np.array(x)
        _check_vander_params(x_arr, N)

        # allocate output matrix using dtype inferred when x_arr was created
        out = np.empty((len(x), int(N)), dtype=x_arr.dtype)

        _np_vander(x_arr, N, increasing, out)
        return out

    if isinstance(x, types.Array):
        x_dt = as_dtype(x.dtype)
        # replicate numpy behaviour w.r.t.type promotion
        dtype = np.promote_types(x_dt, int)
        return np_vander_impl
    elif isinstance(x, (types.Tuple, types.Sequence)):
        return np_vander_seq_impl


@overload(np.roll)
def np_roll(a, shift):
    if not isinstance(shift, (types.Integer, types.Boolean)):
        raise TypingError('shift must be an integer')

    def np_roll_impl(a, shift):
        arr = np.asarray(a)
        out = np.empty(arr.shape, dtype=arr.dtype)
        # empty_like might result in different contiguity vs NumPy

        arr_flat = arr.flat
        for i in range(arr.size):
            idx = (i + shift) % arr.size
            out.flat[idx] = arr_flat[i]

        return out

    if isinstance(a, (types.Number, types.Boolean)):
        return lambda a, shift: np.asarray(a)
    else:
        return np_roll_impl


#----------------------------------------------------------------------------
# Mathematical functions

LIKELY_IN_CACHE_SIZE = 8


@register_jitable
def binary_search_with_guess(key, arr, length, guess):
    # NOTE: Do not refactor... see note in np_interp function impl below
    # this is a facsimile of binary_search_with_guess prior to 1.15:
    # https://github.com/numpy/numpy/blob/maintenance/1.15.x/numpy/core/src/multiarray/compiled_base.c    # noqa: E501
    # Permanent reference:
    # https://github.com/numpy/numpy/blob/3430d78c01a3b9a19adad75f1acb5ae18286da73/numpy/core/src/multiarray/compiled_base.c#L447    # noqa: E501
    imin = 0
    imax = length

    # Handle keys outside of the arr range first
    if key > arr[length - 1]:
        return length
    elif key < arr[0]:
        return -1

    # If len <= 4 use linear search.
    # From above we know key >= arr[0] when we start.
    if length <= 4:
        i = 1
        while i < length and key >= arr[i]:
            i += 1
        return i - 1

    if guess > length - 3:
        guess = length - 3

    if guess < 1:
        guess = 1

    # check most likely values: guess - 1, guess, guess + 1
    if key < arr[guess]:
        if key < arr[guess - 1]:
            imax = guess - 1

            # last attempt to restrict search to items in cache
            if guess > LIKELY_IN_CACHE_SIZE and \
                    key >= arr[guess - LIKELY_IN_CACHE_SIZE]:
                imin = guess - LIKELY_IN_CACHE_SIZE
        else:
            # key >= arr[guess - 1]
            return guess - 1
    else:
        # key >= arr[guess]
        if key < arr[guess + 1]:
            return guess
        else:
            # key >= arr[guess + 1]
            if key < arr[guess + 2]:
                return guess + 1
            else:
                # key >= arr[guess + 2]
                imin = guess + 2
                # last attempt to restrict search to items in cache
                if (guess < (length - LIKELY_IN_CACHE_SIZE - 1)) and \
                        (key < arr[guess + LIKELY_IN_CACHE_SIZE]):
                    imax = guess + LIKELY_IN_CACHE_SIZE

    # finally, find index by bisection
    while imin < imax:
        imid = imin + ((imax - imin) >> 1)
        if key >= arr[imid]:
            imin = imid + 1
        else:
            imax = imid

    return imin - 1


@register_jitable
def np_interp_impl_complex_inner(x, xp, fp, dtype):
    # NOTE: Do not refactor... see note in np_interp function impl below
    # this is a facsimile of arr_interp_complex post 1.16 with added
    # branching to support np1.17 style NaN handling.
    # https://github.com/numpy/numpy/blob/maintenance/1.16.x/numpy/core/src/multiarray/compiled_base.c    # noqa: E501
    # Permanent reference:
    # https://github.com/numpy/numpy/blob/971e2e89d08deeae0139d3011d15646fdac13c92/numpy/core/src/multiarray/compiled_base.c#L628    # noqa: E501
    dz = np.asarray(x)
    dx = np.asarray(xp)
    dy = np.asarray(fp)

    if len(dx) == 0:
        raise ValueError('array of sample points is empty')

    if len(dx) != len(dy):
        raise ValueError('fp and xp are not of the same size.')

    if dx.size == 1:
        return np.full(dz.shape, fill_value=dy[0], dtype=dtype)

    dres = np.empty(dz.shape, dtype=dtype)

    lenx = dz.size
    lenxp = len(dx)
    lval = dy[0]
    rval = dy[lenxp - 1]

    if lenxp == 1:
        xp_val = dx[0]
        fp_val = dy[0]

        for i in range(lenx):
            x_val = dz.flat[i]
            if x_val < xp_val:
                dres.flat[i] = lval
            elif x_val > xp_val:
                dres.flat[i] = rval
            else:
                dres.flat[i] = fp_val

    else:
        j = 0

        # only pre-calculate slopes if there are relatively few of them.
        if lenxp <= lenx:
            slopes = np.empty((lenxp - 1), dtype=dtype)
        else:
            slopes = np.empty(0, dtype=dtype)

        if slopes.size:
            for i in range(lenxp - 1):
                inv_dx = 1 / (dx[i + 1] - dx[i])
                real = (dy[i + 1].real - dy[i].real) * inv_dx
                imag = (dy[i + 1].imag - dy[i].imag) * inv_dx
                slopes[i] = real + 1j * imag

        for i in range(lenx):
            x_val = dz.flat[i]

            if np.isnan(x_val):
                real = x_val
                imag = 0.0
                dres.flat[i] = real + 1j * imag
                continue

            j = binary_search_with_guess(x_val, dx, lenxp, j)

            if j == -1:
                dres.flat[i] = lval
            elif j == lenxp:
                dres.flat[i] = rval
            elif j == lenxp - 1:
                dres.flat[i] = dy[j]
            elif dx[j] == x_val:
                # Avoid potential non-finite interpolation
                dres.flat[i] = dy[j]
            else:
                if slopes.size:
                    slope = slopes[j]
                else:
                    inv_dx = 1 / (dx[j + 1] - dx[j])
                    real = (dy[j + 1].real - dy[j].real) * inv_dx
                    imag = (dy[j + 1].imag - dy[j].imag) * inv_dx
                    slope = real + 1j * imag

                # NumPy 1.17 handles NaN correctly - this is a copy of
                # innermost part of arr_interp_complex post 1.17:
                # https://github.com/numpy/numpy/blob/maintenance/1.17.x/numpy/core/src/multiarray/compiled_base.c    # noqa: E501
                # Permanent reference:
                # https://github.com/numpy/numpy/blob/91fbe4dde246559fa5b085ebf4bc268e2b89eea8/numpy/core/src/multiarray/compiled_base.c#L798-L812    # noqa: E501

                # If we get NaN in one direction, try the other
                real = slope.real * (x_val - dx[j]) + dy[j].real
                if np.isnan(real):
                    real = slope.real * (x_val - dx[j + 1]) + dy[j + 1].real
                    if np.isnan(real) and dy[j].real == dy[j + 1].real:
                        real = dy[j].real

                imag = slope.imag * (x_val - dx[j]) + dy[j].imag
                if np.isnan(imag):
                    imag = slope.imag * (x_val - dx[j + 1]) + dy[j + 1].imag
                    if np.isnan(imag) and dy[j].imag == dy[j + 1].imag:
                        imag = dy[j].imag

                dres.flat[i] = real + 1j * imag

    return dres


@register_jitable
def np_interp_impl_inner(x, xp, fp, dtype):
    # NOTE: Do not refactor... see note in np_interp function impl below
    # this is a facsimile of arr_interp post 1.16:
    # https://github.com/numpy/numpy/blob/maintenance/1.16.x/numpy/core/src/multiarray/compiled_base.c    # noqa: E501
    # Permanent reference:
    # https://github.com/numpy/numpy/blob/971e2e89d08deeae0139d3011d15646fdac13c92/numpy/core/src/multiarray/compiled_base.c#L473     # noqa: E501
    dz = np.asarray(x, dtype=np.float64)
    dx = np.asarray(xp, dtype=np.float64)
    dy = np.asarray(fp, dtype=np.float64)

    if len(dx) == 0:
        raise ValueError('array of sample points is empty')

    if len(dx) != len(dy):
        raise ValueError('fp and xp are not of the same size.')

    if dx.size == 1:
        return np.full(dz.shape, fill_value=dy[0], dtype=dtype)

    dres = np.empty(dz.shape, dtype=dtype)

    lenx = dz.size
    lenxp = len(dx)
    lval = dy[0]
    rval = dy[lenxp - 1]

    if lenxp == 1:
        xp_val = dx[0]
        fp_val = dy[0]

        for i in range(lenx):
            x_val = dz.flat[i]
            if x_val < xp_val:
                dres.flat[i] = lval
            elif x_val > xp_val:
                dres.flat[i] = rval
            else:
                dres.flat[i] = fp_val

    else:
        j = 0

        # only pre-calculate slopes if there are relatively few of them.
        if lenxp <= lenx:
            slopes = (dy[1:] - dy[:-1]) / (dx[1:] - dx[:-1])
        else:
            slopes = np.empty(0, dtype=dtype)

        for i in range(lenx):
            x_val = dz.flat[i]

            if np.isnan(x_val):
                dres.flat[i] = x_val
                continue

            j = binary_search_with_guess(x_val, dx, lenxp, j)

            if j == -1:
                dres.flat[i] = lval
            elif j == lenxp:
                dres.flat[i] = rval
            elif j == lenxp - 1:
                dres.flat[i] = dy[j]
            elif dx[j] == x_val:
                # Avoid potential non-finite interpolation
                dres.flat[i] = dy[j]
            else:
                if slopes.size:
                    slope = slopes[j]
                else:
                    slope = (dy[j + 1] - dy[j]) / (dx[j + 1] - dx[j])

                dres.flat[i] = slope * (x_val - dx[j]) + dy[j]

                # NOTE: this is in np1.17
                # https://github.com/numpy/numpy/blob/maintenance/1.17.x/numpy/core/src/multiarray/compiled_base.c    # noqa: E501
                # Permanent reference:
                # https://github.com/numpy/numpy/blob/91fbe4dde246559fa5b085ebf4bc268e2b89eea8/numpy/core/src/multiarray/compiled_base.c#L610-L616    # noqa: E501
                #
                # If we get nan in one direction, try the other
                if np.isnan(dres.flat[i]):
                    dres.flat[i] = slope * (x_val - dx[j + 1]) + dy[j + 1]    # noqa: E501
                    if np.isnan(dres.flat[i]) and dy[j] == dy[j + 1]:
                        dres.flat[i] = dy[j]

    return dres


@overload(np.interp)
def np_interp(x, xp, fp):
    # Replicating basic interp is relatively simple, but matching the behaviour
    # of NumPy for edge cases is really quite hard. After a couple of attempts
    # to avoid translation of the C source it was deemed necessary.

    if hasattr(xp, 'ndim') and xp.ndim > 1:
        raise TypingError('xp must be 1D')
    if hasattr(fp, 'ndim') and fp.ndim > 1:
        raise TypingError('fp must be 1D')

    complex_dtype_msg = (
        "Cannot cast array data from complex dtype to float64 dtype"
    )

    xp_dt = determine_dtype(xp)
    if np.issubdtype(xp_dt, np.complexfloating):
        raise TypingError(complex_dtype_msg)

    fp_dt = determine_dtype(fp)
    dtype = np.result_type(fp_dt, np.float64)

    if np.issubdtype(dtype, np.complexfloating):
        inner = np_interp_impl_complex_inner
    else:
        inner = np_interp_impl_inner

    def np_interp_impl(x, xp, fp):
        return inner(x, xp, fp, dtype)

    def np_interp_scalar_impl(x, xp, fp):
        return inner(x, xp, fp, dtype).flat[0]

    if isinstance(x, types.Number):
        if isinstance(x, types.Complex):
            raise TypingError(complex_dtype_msg)
        return np_interp_scalar_impl

    return np_interp_impl


#----------------------------------------------------------------------------
# Statistics

@register_jitable
def row_wise_average(a):
    assert a.ndim == 2

    m, n = a.shape
    out = np.empty((m, 1), dtype=a.dtype)

    for i in range(m):
        out[i, 0] = np.sum(a[i, :]) / n

    return out


@register_jitable
def np_cov_impl_inner(X, bias, ddof):

    # determine degrees of freedom
    if ddof is None:
        if bias:
            ddof = 0
        else:
            ddof = 1

    # determine the normalization factor
    fact = X.shape[1] - ddof

    # numpy warns if less than 0 and floors at 0
    fact = max(fact, 0.0)

    # de-mean
    X -= row_wise_average(X)

    # calculate result - requires blas
    c = np.dot(X, np.conj(X.T))
    c *= np.true_divide(1, fact)
    return c


def _prepare_cov_input_inner():
    pass


@overload(_prepare_cov_input_inner)
def _prepare_cov_input_impl(m, y, rowvar, dtype):
    if y in (None, types.none):
        def _prepare_cov_input_inner(m, y, rowvar, dtype):
            m_arr = np.atleast_2d(_asarray(m))

            if not rowvar:
                m_arr = m_arr.T

            return m_arr
    else:
        def _prepare_cov_input_inner(m, y, rowvar, dtype):
            m_arr = np.atleast_2d(_asarray(m))
            y_arr = np.atleast_2d(_asarray(y))

            # transpose if asked to and not a (1, n) vector - this looks
            # wrong as you might end up transposing one and not the other,
            # but it's what numpy does
            if not rowvar:
                if m_arr.shape[0] != 1:
                    m_arr = m_arr.T
                if y_arr.shape[0] != 1:
                    y_arr = y_arr.T

            m_rows, m_cols = m_arr.shape
            y_rows, y_cols = y_arr.shape

            if m_cols != y_cols:
                raise ValueError("m and y have incompatible dimensions")

            # allocate and fill output array
            out = np.empty((m_rows + y_rows, m_cols), dtype=dtype)
            out[:m_rows, :] = m_arr
            out[-y_rows:, :] = y_arr

            return out

    return _prepare_cov_input_inner


@register_jitable
def _handle_m_dim_change(m):
    if m.ndim == 2 and m.shape[0] == 1:
        msg = ("2D array containing a single row is unsupported due to "
               "ambiguity in type inference. To use numpy.cov in this case "
               "simply pass the row as a 1D array, i.e. m[0].")
        raise RuntimeError(msg)


_handle_m_dim_nop = register_jitable(lambda x: x)


def determine_dtype(array_like):
    array_like_dt = np.float64
    if isinstance(array_like, types.Array):
        array_like_dt = as_dtype(array_like.dtype)
    elif isinstance(array_like, (types.Number, types.Boolean)):
        array_like_dt = as_dtype(array_like)
    elif isinstance(array_like, (types.UniTuple, types.Tuple)):
        coltypes = set()
        for val in array_like:
            if hasattr(val, 'count'):
                [coltypes.add(v) for v in val]
            else:
                coltypes.add(val)
        if len(coltypes) > 1:
            array_like_dt = np.promote_types(*[as_dtype(ty) for ty in coltypes])
        elif len(coltypes) == 1:
            array_like_dt = as_dtype(coltypes.pop())

    return array_like_dt


def check_dimensions(array_like, name):
    if isinstance(array_like, types.Array):
        if array_like.ndim > 2:
            raise TypeError("{0} has more than 2 dimensions".format(name))
    elif isinstance(array_like, types.Sequence):
        if isinstance(array_like.key[0], types.Sequence):
            if isinstance(array_like.key[0].key[0], types.Sequence):
                raise TypeError("{0} has more than 2 dimensions".format(name))


@register_jitable
def _handle_ddof(ddof):
    if not np.isfinite(ddof):
        raise ValueError('Cannot convert non-finite ddof to integer')
    if ddof - int(ddof) != 0:
        raise ValueError('ddof must be integral value')


_handle_ddof_nop = register_jitable(lambda x: x)


@register_jitable
def _prepare_cov_input(m, y, rowvar, dtype, ddof, _DDOF_HANDLER,
                       _M_DIM_HANDLER):
    _M_DIM_HANDLER(m)
    _DDOF_HANDLER(ddof)
    return _prepare_cov_input_inner(m, y, rowvar, dtype)


def scalar_result_expected(mandatory_input, optional_input):
    opt_is_none = optional_input in (None, types.none)

    if isinstance(mandatory_input, types.Array) and mandatory_input.ndim == 1:
        return opt_is_none

    if isinstance(mandatory_input, types.BaseTuple):
        if all(isinstance(x, (types.Number, types.Boolean))
               for x in mandatory_input.types):
            return opt_is_none
        else:
            if (len(mandatory_input.types) == 1 and
                    isinstance(mandatory_input.types[0], types.BaseTuple)):
                return opt_is_none

    if isinstance(mandatory_input, (types.Number, types.Boolean)):
        return opt_is_none

    if isinstance(mandatory_input, types.Sequence):
        if (not isinstance(mandatory_input.key[0], types.Sequence) and
                opt_is_none):
            return True

    return False


@register_jitable
def _clip_corr(x):
    return np.where(np.fabs(x) > 1, np.sign(x), x)


@register_jitable
def _clip_complex(x):
    real = _clip_corr(x.real)
    imag = _clip_corr(x.imag)
    return real + 1j * imag


@overload(np.cov)
def np_cov(m, y=None, rowvar=True, bias=False, ddof=None):

    # reject problem if m and / or y are more than 2D
    check_dimensions(m, 'm')
    check_dimensions(y, 'y')

    # reject problem if ddof invalid (either upfront if type is
    # obviously invalid, or later if value found to be non-integral)
    if ddof in (None, types.none):
        _DDOF_HANDLER = _handle_ddof_nop
    else:
        if isinstance(ddof, (types.Integer, types.Boolean)):
            _DDOF_HANDLER = _handle_ddof_nop
        elif isinstance(ddof, types.Float):
            _DDOF_HANDLER = _handle_ddof
        else:
            raise TypingError('ddof must be a real numerical scalar type')

    # special case for 2D array input with 1 row of data - select
    # handler function which we'll call later when we have access
    # to the shape of the input array
    _M_DIM_HANDLER = _handle_m_dim_nop
    if isinstance(m, types.Array):
        _M_DIM_HANDLER = _handle_m_dim_change

    # infer result dtype
    m_dt = determine_dtype(m)
    y_dt = determine_dtype(y)
    dtype = np.result_type(m_dt, y_dt, np.float64)

    def np_cov_impl(m, y=None, rowvar=True, bias=False, ddof=None):
        X = _prepare_cov_input(m, y, rowvar, dtype, ddof, _DDOF_HANDLER,
                               _M_DIM_HANDLER).astype(dtype)

        if np.any(np.array(X.shape) == 0):
            return np.full((X.shape[0], X.shape[0]), fill_value=np.nan,
                           dtype=dtype)
        else:
            return np_cov_impl_inner(X, bias, ddof)

    def np_cov_impl_single_variable(m, y=None, rowvar=True, bias=False,
                                    ddof=None):
        X = _prepare_cov_input(m, y, rowvar, ddof, dtype, _DDOF_HANDLER,
                               _M_DIM_HANDLER).astype(dtype)

        if np.any(np.array(X.shape) == 0):
            variance = np.nan
        else:
            variance = np_cov_impl_inner(X, bias, ddof).flat[0]

        return np.array(variance)

    if scalar_result_expected(m, y):
        return np_cov_impl_single_variable
    else:
        return np_cov_impl


@overload(np.corrcoef)
def np_corrcoef(x, y=None, rowvar=True):

    x_dt = determine_dtype(x)
    y_dt = determine_dtype(y)
    dtype = np.result_type(x_dt, y_dt, np.float64)

    if dtype == np.complex_:
        clip_fn = _clip_complex
    else:
        clip_fn = _clip_corr

    def np_corrcoef_impl(x, y=None, rowvar=True):
        c = np.cov(x, y, rowvar)
        d = np.diag(c)
        stddev = np.sqrt(d.real)

        for i in range(c.shape[0]):
            c[i, :] /= stddev
            c[:, i] /= stddev

        return clip_fn(c)

    def np_corrcoef_impl_single_variable(x, y=None, rowvar=True):
        c = np.cov(x, y, rowvar)
        return c / c

    if scalar_result_expected(x, y):
        return np_corrcoef_impl_single_variable
    else:
        return np_corrcoef_impl


#----------------------------------------------------------------------------
# Element-wise computations


@overload(np.argwhere)
def np_argwhere(a):
    # needs to be much more array-like for the array impl to work, Numba bug
    # in one of the underlying function calls?

    use_scalar = (numpy_version >= (1, 18) and
                  isinstance(a, (types.Number, types.Boolean)))
    if type_can_asarray(a) and not use_scalar:
        if numpy_version < (1, 18):
            check = register_jitable(lambda x: not np.any(x))
        else:
            check = register_jitable(lambda x: True)

        def impl(a):
            arr = np.asarray(a)
            if arr.shape == () and check(arr):
                return np.zeros((0, 1), dtype=types.intp)
            return np.transpose(np.vstack(np.nonzero(arr)))
    else:
        if numpy_version < (1, 18):
            falseish = (0, 1)
            trueish = (1, 1)
        else:
            falseish = (0, 0)
            trueish = (1, 0)

        def impl(a):
            if a is not None and bool(a):
                return np.zeros(trueish, dtype=types.intp)
            else:
                return np.zeros(falseish, dtype=types.intp)

    return impl


@overload(np.flatnonzero)
def np_flatnonzero(a):

    if type_can_asarray(a):
        def impl(a):
            arr = np.asarray(a)
            return np.nonzero(np.ravel(arr))[0]
    else:
        def impl(a):
            if a is not None and bool(a):
                data = [0]
            else:
                data = [x for x in range(0)]
            return np.array(data, dtype=types.intp)

    return impl


@register_jitable
def _fill_diagonal_params(a, wrap):
    if a.ndim == 2:
        m = a.shape[0]
        n = a.shape[1]
        step = 1 + n
        if wrap:
            end = n * m
        else:
            end = n * min(m, n)
    else:
        shape = np.array(a.shape)

        if not np.all(np.diff(shape) == 0):
            raise ValueError("All dimensions of input must be of equal length")

        step = 1 + (np.cumprod(shape[:-1])).sum()
        end = shape.prod()

    return end, step


@register_jitable
def _fill_diagonal_scalar(a, val, wrap):
    end, step = _fill_diagonal_params(a, wrap)

    for i in range(0, end, step):
        a.flat[i] = val


@register_jitable
def _fill_diagonal(a, val, wrap):
    end, step = _fill_diagonal_params(a, wrap)
    ctr = 0
    v_len = len(val)

    for i in range(0, end, step):
        a.flat[i] = val[ctr]
        ctr += 1
        ctr = ctr % v_len


@register_jitable
def _check_val_int(a, val):
    iinfo = np.iinfo(a.dtype)
    v_min = iinfo.min
    v_max = iinfo.max

    # check finite values are within bounds
    if np.any(~np.isfinite(val)) or np.any(val < v_min) or np.any(val > v_max):
        raise ValueError('Unable to safely conform val to a.dtype')


@register_jitable
def _check_val_float(a, val):
    finfo = np.finfo(a.dtype)
    v_min = finfo.min
    v_max = finfo.max

    # check finite values are within bounds
    finite_vals = val[np.isfinite(val)]
    if np.any(finite_vals < v_min) or np.any(finite_vals > v_max):
        raise ValueError('Unable to safely conform val to a.dtype')


# no check performed, needed for pathway where no check is required
_check_nop = register_jitable(lambda x, y: x)


def _asarray(x):
    pass


@overload(_asarray)
def _asarray_impl(x):
    if isinstance(x, types.Array):
        return lambda x: x
    elif isinstance(x, (types.Sequence, types.Tuple)):
        return lambda x: np.array(x)
    elif isinstance(x, (types.Number, types.Boolean)):
        ty = as_dtype(x)
        return lambda x: np.array([x], dtype=ty)


@overload(np.fill_diagonal)
def np_fill_diagonal(a, val, wrap=False):

    if a.ndim > 1:
        # the following can be simplified after #3088; until then, employ
        # a basic mechanism for catching cases where val is of a type/value
        # which cannot safely be cast to a.dtype
        if isinstance(a.dtype, types.Integer):
            checker = _check_val_int
        elif isinstance(a.dtype, types.Float):
            checker = _check_val_float
        else:
            checker = _check_nop

        def scalar_impl(a, val, wrap=False):
            tmpval = _asarray(val).flatten()
            checker(a, tmpval)
            _fill_diagonal_scalar(a, val, wrap)

        def non_scalar_impl(a, val, wrap=False):
            tmpval = _asarray(val).flatten()
            checker(a, tmpval)
            _fill_diagonal(a, tmpval, wrap)

        if isinstance(val, (types.Float, types.Integer, types.Boolean)):
            return scalar_impl
        elif isinstance(val, (types.Tuple, types.Sequence, types.Array)):
            return non_scalar_impl
    else:
        msg = "The first argument must be at least 2-D (found %s-D)" % a.ndim
        raise TypingError(msg)


def _np_round_intrinsic(tp):
    # np.round() always rounds half to even
    return "llvm.rint.f%d" % (tp.bitwidth,)


@intrinsic
def _np_round_float(typingctx, val):
    sig = val(val)

    def codegen(context, builder, sig, args):
        [val] = args
        tp = sig.args[0]
        llty = context.get_value_type(tp)
        module = builder.module
        fnty = llvmlite.ir.FunctionType(llty, [llty])
        fn = cgutils.get_or_insert_function(module, fnty,
                                            _np_round_intrinsic(tp))
        res = builder.call(fn, (val,))
        return impl_ret_untracked(context, builder, sig.return_type, res)

    return sig, codegen


@register_jitable
def round_ndigits(x, ndigits):
    if math.isinf(x) or math.isnan(x):
        return x

    # NOTE: this is CPython's algorithm, but perhaps this is overkill
    # when emulating Numpy's behaviour.
    if ndigits >= 0:
        if ndigits > 22:
            # pow1 and pow2 are each safe from overflow, but
            # pow1*pow2 ~= pow(10.0, ndigits) might overflow.
            pow1 = 10.0 ** (ndigits - 22)
            pow2 = 1e22
        else:
            pow1 = 10.0 ** ndigits
            pow2 = 1.0
        y = (x * pow1) * pow2
        if math.isinf(y):
            return x
        return (_np_round_float(y) / pow2) / pow1

    else:
        pow1 = 10.0 ** (-ndigits)
        y = x / pow1
        return _np_round_float(y) * pow1


@overload(np.around)
@overload(np.round)
def impl_np_round(a, decimals=0, out=None):
    if not type_can_asarray(a):
        raise TypingError('The argument "a" must be array-like')

    if not (isinstance(out, types.Array) or is_nonelike(out)):
        msg = 'The argument "out" must be an array if it is provided'
        raise TypingError(msg)

    if isinstance(a, (types.Float, types.Integer, types.Complex)):
        if is_nonelike(out):
            if isinstance(a, types.Float):
                def impl(a, decimals=0, out=None):
                    if decimals == 0:
                        return _np_round_float(a)
                    else:
                        return round_ndigits(a, decimals)
                return impl
            elif isinstance(a, types.Integer):
                def impl(a, decimals=0, out=None):
                    if decimals == 0:
                        return a
                    else:
                        return int(round_ndigits(a, decimals))
                return impl
            elif isinstance(a, types.Complex):
                def impl(a, decimals=0, out=None):
                    if decimals == 0:
                        real = _np_round_float(a.real)
                        imag = _np_round_float(a.imag)
                    else:
                        real = round_ndigits(a.real, decimals)
                        imag = round_ndigits(a.imag, decimals)
                    return complex(real, imag)
                return impl
        else:
            def impl(a, decimals=0, out=None):
                out[0] = np.round(a, decimals)
                return out
            return impl
    elif isinstance(a, types.Array):
        if is_nonelike(out):
            def impl(a, decimals=0, out=None):
                out = np.empty_like(a)
                return np.round(a, decimals, out)
            return impl
        else:
            def impl(a, decimals=0, out=None):
                if a.shape != out.shape:
                    raise ValueError("invalid output shape")
                for index, val in np.ndenumerate(a):
                    out[index] = np.round(val, decimals)
                return out
            return impl


@overload(np.sinc)
def impl_np_sinc(x):
    if isinstance(x, types.Number):
        def impl(x):
            if x == 0.e0: # to match np impl
                x = 1e-20
            x *= np.pi # np sinc is the normalised variant
            return np.sin(x) / x
        return impl
    elif isinstance(x, types.Array):
        def impl(x):
            out = np.zeros_like(x)
            for index, val in np.ndenumerate(x):
                out[index] = np.sinc(val)
            return out
        return impl
    else:
        raise NumbaTypeError('Argument "x" must be a Number or array-like.')


@overload(np.angle)
def ov_np_angle(z, deg=False):
    deg_mult = float(180 / np.pi)

    # non-complex scalar values are accepted as well
    if isinstance(z, types.Number):
        def impl(z, deg=False):
            if deg:
                return np.arctan2(z.imag, z.real) * deg_mult
            else:
                return np.arctan2(z.imag, z.real)
        return impl
    elif isinstance(z, types.Array):
        ret_dtype = z.dtype

        def impl(z, deg=False):
            out = np.zeros_like(z, dtype=ret_dtype)
            for index, val in np.ndenumerate(z):
                out[index] = np.angle(val, deg)
            return out
        return impl
    else:
        raise NumbaTypeError('Argument "z" must be a complex '
                             f'or Array[complex]. Got {z}')


@lower_builtin(np.nonzero, types.Array)
@lower_builtin("array.nonzero", types.Array)
@glue_lowering(np.where, types.Array)
def array_nonzero(context, builder, sig, args):
    aryty = sig.args[0]
    # Return type is a N-tuple of 1D C-contiguous arrays
    retty = sig.return_type
    outaryty = retty.dtype
    nouts = retty.count

    ary = make_array(aryty)(context, builder, args[0])
    shape = cgutils.unpack_tuple(builder, ary.shape)
    strides = cgutils.unpack_tuple(builder, ary.strides)
    data = ary.data
    layout = aryty.layout

    # First count the number of non-zero elements
    zero = context.get_constant(types.intp, 0)
    one = context.get_constant(types.intp, 1)
    count = cgutils.alloca_once_value(builder, zero)
    with cgutils.loop_nest(builder, shape, zero.type) as indices:
        ptr = cgutils.get_item_pointer2(context, builder, data, shape, strides,
                                        layout, indices)
        val = load_item(context, builder, aryty, ptr)
        nz = context.is_true(builder, aryty.dtype, val)
        with builder.if_then(nz):
            builder.store(builder.add(builder.load(count), one), count)

    # Then allocate output arrays of the right size
    out_shape = (builder.load(count),)
    outs = [_empty_nd_impl(context, builder, outaryty, out_shape)._getvalue()
            for i in range(nouts)]
    outarys = [make_array(outaryty)(context, builder, out) for out in outs]
    out_datas = [out.data for out in outarys]

    # And fill them up
    index = cgutils.alloca_once_value(builder, zero)
    with cgutils.loop_nest(builder, shape, zero.type) as indices:
        ptr = cgutils.get_item_pointer2(context, builder, data, shape, strides,
                                        layout, indices)
        val = load_item(context, builder, aryty, ptr)
        nz = context.is_true(builder, aryty.dtype, val)
        with builder.if_then(nz):
            # Store element indices in output arrays
            if not indices:
                # For a 0-d array, store 0 in the unique output array
                indices = (zero,)
            cur = builder.load(index)
            for i in range(nouts):
                ptr = cgutils.get_item_pointer2(context, builder, out_datas[i],
                                                out_shape, (),
                                                'C', [cur])
                store_item(context, builder, outaryty, indices[i], ptr)
            builder.store(builder.add(cur, one), index)

    tup = context.make_tuple(builder, sig.return_type, outs)
    return impl_ret_new_ref(context, builder, sig.return_type, tup)


def array_where(context, builder, sig, args):
    """
    np.where(array, array, array)
    """
    layouts = set(a.layout for a in sig.args)

    npty = np.promote_types(as_dtype(sig.args[1].dtype),
                            as_dtype(sig.args[2].dtype))

    if layouts == set('C') or layouts == set('F'):
        # Faster implementation for C-contiguous arrays
        def where_impl(cond, x, y):
            shape = cond.shape
            if x.shape != shape or y.shape != shape:
                raise ValueError("all inputs should have the same shape")
            res = np.empty_like(x, dtype=npty)
            cf = cond.flat
            xf = x.flat
            yf = y.flat
            rf = res.flat
            for i in range(cond.size):
                rf[i] = xf[i] if cf[i] else yf[i]
            return res
    else:
        def where_impl(cond, x, y):
            shape = cond.shape
            if x.shape != shape or y.shape != shape:
                raise ValueError("all inputs should have the same shape")
            res = np.empty(cond.shape, dtype=npty)
            for idx, c in np.ndenumerate(cond):
                res[idx] = x[idx] if c else y[idx]
            return res

    res = context.compile_internal(builder, where_impl, sig, args)
    return impl_ret_untracked(context, builder, sig.return_type, res)


@register_jitable
def _where_x_y_scalar(cond, x, y, res):
    for idx, c in np.ndenumerate(cond):
        res[idx] = x if c else y
    return res


@register_jitable
def _where_x_scalar(cond, x, y, res):
    for idx, c in np.ndenumerate(cond):
        res[idx] = x if c else y[idx]
    return res


@register_jitable
def _where_y_scalar(cond, x, y, res):
    for idx, c in np.ndenumerate(cond):
        res[idx] = x[idx] if c else y
    return res


def _where_inner(context, builder, sig, args, impl):
    cond, x, y = sig.args

    x_dt = determine_dtype(x)
    y_dt = determine_dtype(y)
    npty = np.promote_types(x_dt, y_dt)

    if cond.layout == 'F':
        def where_impl(cond, x, y):
            res = np.asfortranarray(np.empty(cond.shape, dtype=npty))
            return impl(cond, x, y, res)
    else:
        def where_impl(cond, x, y):
            res = np.empty(cond.shape, dtype=npty)
            return impl(cond, x, y, res)

    res = context.compile_internal(builder, where_impl, sig, args)
    return impl_ret_untracked(context, builder, sig.return_type, res)


array_scalar_scalar_where = partial(_where_inner, impl=_where_x_y_scalar)
array_array_scalar_where = partial(_where_inner, impl=_where_y_scalar)
array_scalar_array_where = partial(_where_inner, impl=_where_x_scalar)


@glue_lowering(np.where, types.Any, types.Any, types.Any)
def any_where(context, builder, sig, args):
    cond, x, y = sig.args

    if isinstance(cond, types.Array):
        if isinstance(x, types.Array):
            if isinstance(y, types.Array):
                impl = array_where
            elif isinstance(y, (types.Number, types.Boolean)):
                impl = array_array_scalar_where
        elif isinstance(x, (types.Number, types.Boolean)):
            if isinstance(y, types.Array):
                impl = array_scalar_array_where
            elif isinstance(y, (types.Number, types.Boolean)):
                impl = array_scalar_scalar_where

        return impl(context, builder, sig, args)

    def scalar_where_impl(cond, x, y):
        """
        np.where(scalar, scalar, scalar): return a 0-dim array
        """
        scal = x if cond else y
        # This is the equivalent of np.full_like(scal, scal),
        # for compatibility with Numpy < 1.8
        arr = np.empty_like(scal)
        arr[()] = scal
        return arr

    res = context.compile_internal(builder, scalar_where_impl, sig, args)
    return impl_ret_new_ref(context, builder, sig.return_type, res)


@overload(np.real)
def np_real(a):
    def np_real_impl(a):
        return a.real

    return np_real_impl


@overload(np.imag)
def np_imag(a):
    def np_imag_impl(a):
        return a.imag

    return np_imag_impl


#----------------------------------------------------------------------------
# Misc functions

@overload(operator.contains)
def np_contains(arr, key):
    if not isinstance(arr, types.Array):
        return

    def np_contains_impl(arr, key):
        for x in np.nditer(arr):
            if x == key:
                return True
        return False

    return np_contains_impl


@overload(np.count_nonzero)
def np_count_nonzero(arr, axis=None):
    if not type_can_asarray(arr):
        raise TypingError("The argument to np.count_nonzero must be array-like")

    if is_nonelike(axis):
        def impl(arr, axis=None):
            arr2 = np.ravel(arr)
            return np.sum(arr2 != 0)
        return impl
    else:
        def impl(arr, axis=None):
            arr2 = arr.astype(np.bool_)
            return np.sum(arr2, axis=axis)
        return impl


np_delete_handler_isslice = register_jitable(lambda x : x)
np_delete_handler_isarray = register_jitable(lambda x : np.asarray(x))


@overload(np.delete)
def np_delete(arr, obj):
    # Implementation based on numpy
    # https://github.com/numpy/numpy/blob/af66e487a57bfd4850f4306e3b85d1dac3c70412/numpy/lib/function_base.py#L4065-L4267    # noqa: E501

    if not isinstance(arr, (types.Array, types.Sequence)):
        raise TypingError("arr must be either an Array or a Sequence")

    if isinstance(obj, (types.Array, types.Sequence, types.SliceType)):
        if isinstance(obj, (types.SliceType)):
            handler = np_delete_handler_isslice
        else:
            if not isinstance(obj.dtype, types.Integer):
                raise TypingError('obj should be of Integer dtype')
            handler = np_delete_handler_isarray

        def np_delete_impl(arr, obj):
            arr = np.ravel(np.asarray(arr))
            N = arr.size

            keep = np.ones(N, dtype=np.bool_)
            obj = handler(obj)
            keep[obj] = False
            return arr[keep]
        return np_delete_impl

    else: # scalar value
        if not isinstance(obj, types.Integer):
            raise TypingError('obj should be of Integer dtype')

        def np_delete_scalar_impl(arr, obj):
            arr = np.ravel(np.asarray(arr))
            N = arr.size
            pos = obj

            if (pos < -N or pos >= N):
                raise IndexError('obj must be less than the len(arr)')
                # NumPy raises IndexError: index 'i' is out of
                # bounds for axis 'x' with size 'n'

            if (pos < 0):
                pos += N

            return np.concatenate((arr[:pos], arr[pos + 1:]))
        return np_delete_scalar_impl


@overload(np.diff)
def np_diff_impl(a, n=1):
    if not isinstance(a, types.Array) or a.ndim == 0:
        return

    def diff_impl(a, n=1):
        if n == 0:
            return a.copy()
        if n < 0:
            raise ValueError("diff(): order must be non-negative")
        size = a.shape[-1]
        out_shape = a.shape[:-1] + (max(size - n, 0),)
        out = np.empty(out_shape, a.dtype)
        if out.size == 0:
            return out

        # np.diff() works on each last dimension subarray independently.
        # To make things easier, normalize input and output into 2d arrays
        a2 = a.reshape((-1, size))
        out2 = out.reshape((-1, out.shape[-1]))
        # A scratchpad for subarrays
        work = np.empty(size, a.dtype)

        for major in range(a2.shape[0]):
            # First iteration: diff a2 into work
            for i in range(size - 1):
                work[i] = a2[major, i + 1] - a2[major, i]
            # Other iterations: diff work into itself
            for niter in range(1, n):
                for i in range(size - niter - 1):
                    work[i] = work[i + 1] - work[i]
            # Copy final diff into out2
            out2[major] = work[:size - n]

        return out

    return diff_impl


@overload(np.array_equal)
def np_array_equal(a, b):

    if not (type_can_asarray(a) and type_can_asarray(b)):
        raise TypingError('Both arguments to "array_equals" must be array-like')

    accepted = (types.Boolean, types.Number)
    if isinstance(a, accepted) and isinstance(b, accepted):
        # special case
        def impl(a, b):
            return a == b
    else:
        def impl(a, b):
            a = np.asarray(a)
            b = np.asarray(b)
            if a.shape == b.shape:
                return np.all(a == b)
            return False

    return impl


@overload(np.intersect1d)
def jit_np_intersect1d(ar1, ar2):
    # Not implemented to support assume_unique or return_indices
    # https://github.com/numpy/numpy/blob/v1.19.0/numpy/lib
    # /arraysetops.py#L347-L441
    if not (type_can_asarray(ar1) or type_can_asarray(ar2)):
        raise TypingError('intersect1d: first two args must be array-like')

    def np_intersects1d_impl(ar1, ar2):
        ar1 = np.asarray(ar1)
        ar2 = np.asarray(ar2)

        ar1 = np.unique(ar1)
        ar2 = np.unique(ar2)

        aux = np.concatenate((ar1, ar2))
        aux.sort()
        mask = aux[1:] == aux[:-1]
        int1d = aux[:-1][mask]
        return int1d
    return np_intersects1d_impl


def validate_1d_array_like(func_name, seq):
    if isinstance(seq, types.Array):
        if seq.ndim != 1:
            raise TypeError("{0}(): input should have dimension 1"
                            .format(func_name))
    elif not isinstance(seq, types.Sequence):
        raise TypeError("{0}(): input should be an array or sequence"
                        .format(func_name))


@overload(np.bincount)
def np_bincount(a, weights=None, minlength=0):
    validate_1d_array_like("bincount", a)

    if not isinstance(a.dtype, types.Integer):
        return

    check_is_integer(minlength, 'minlength')

    if weights not in (None, types.none):
        validate_1d_array_like("bincount", weights)
        # weights is promoted to double in C impl
        # https://github.com/numpy/numpy/blob/maintenance/1.16.x/numpy/core/src/multiarray/compiled_base.c#L93-L95    # noqa: E501
        out_dtype = np.float64

        @register_jitable
        def validate_inputs(a, weights, minlength):
            if len(a) != len(weights):
                raise ValueError("bincount(): weights and list don't have "
                                 "the same length")

        @register_jitable
        def count_item(out, idx, val, weights):
            out[val] += weights[idx]

    else:
        out_dtype = types.intp

        @register_jitable
        def validate_inputs(a, weights, minlength):
            pass

        @register_jitable
        def count_item(out, idx, val, weights):
            out[val] += 1

    def bincount_impl(a, weights=None, minlength=0):
        validate_inputs(a, weights, minlength)
        if minlength < 0:
            raise ValueError("'minlength' must not be negative")

        n = len(a)
        a_max = a[0] if n > 0 else -1
        for i in range(1, n):
            if a[i] < 0:
                raise ValueError("bincount(): first argument must be "
                                 "non-negative")
            a_max = max(a_max, a[i])

        out_length = max(a_max + 1, minlength)
        out = np.zeros(out_length, out_dtype)
        for i in range(n):
            count_item(out, i, a[i], weights)
        return out

    return bincount_impl


def _searchsorted(func):
    def searchsorted_inner(a, v, v_last, lo, hi, n):
        """Perform inner loop of searchsorted (i.e. a binary search).

        This is loosely based on the NumPy implementation in [1]_.

        Parameters
        ----------
        a: 1-D array_like
            The input array.
        v: array_like
            The current value to insert into `a`.
        v_last: array_like
            The previous value inserted into `a`.
        lo: int
            The initial/previous "low" value of the binary search.
        hi: int
            The initial/previous "high" value of the binary search.
        n: int
            The length of `a`.


        .. [1] https://github.com/numpy/numpy/blob/809e8d26b03f549fd0b812a17b8a166bcd966889/numpy/core/src/npysort/binsearch.cpp#L173
        """  # noqa: E501
        if np.isnan(v):
            # Find the first nan (i.e. the last from the end of a,
            # since there shouldn't be many of them in practice)
            for i in range(n, 0, -1):
                if not np.isnan(a[i - 1]):
                    return i
            return 0

        if v_last < v:
            hi = n
        else:
            lo = 0
            hi = hi + 1 if hi < n else n

        while hi > lo:
            mid = (lo + hi) >> 1
            if func(a[mid], (v)):
                # mid is too low => go up
                lo = mid + 1
            else:
                # mid is too high, or is a NaN => go down
                hi = mid
        return lo
    return searchsorted_inner


_lt = less_than
_le = register_jitable(lambda x, y: x <= y)
_searchsorted_left = register_jitable(_searchsorted(_lt))
_searchsorted_right = register_jitable(_searchsorted(_le))


@overload(np.searchsorted)
def searchsorted(a, v, side='left'):
    side_val = getattr(side, 'literal_value', side)
    if side_val == 'left':
        loop_impl = _searchsorted_left
    elif side_val == 'right':
        loop_impl = _searchsorted_right
    else:
        raise NumbaValueError(f"Invalid value given for 'side': {side_val}")

    if isinstance(v, types.Array):
        # N-d array and output
        def searchsorted_impl(a, v, side='left'):
            n = len(a)
            lo = 0
            hi = n
            out = np.empty(v.shape, np.intp)
            v_last = v.flat[0]
            for view, outview in np.nditer((v, out)):
                lo = loop_impl(a, view.item(), v_last, lo, hi, n)
                v_last = view.item()
                outview.itemset(lo)
            return out

    elif isinstance(v, types.Sequence):
        # 1-d sequence and output
        def searchsorted_impl(a, v, side='left'):
            n = len(a)
            lo = 0
            hi = n
            out = np.empty(len(v), np.intp)
            v_last = v[0]
            for i in range(len(v)):
                lo = loop_impl(a, v[i], v_last, lo, hi, n)
                out[i] = lo
                v_last = v[i]
            return out
    else:
        # Scalar value and output
        # Note: NaNs come last in Numpy-sorted arrays
        def searchsorted_impl(a, v, side='left'):
            n = len(a)
            return loop_impl(a, v, v, 0, n, n)

    return searchsorted_impl


@overload(np.digitize)
def np_digitize(x, bins, right=False):
    @register_jitable
    def are_bins_increasing(bins):
        n = len(bins)
        is_increasing = True
        is_decreasing = True
        if n > 1:
            prev = bins[0]
            for i in range(1, n):
                cur = bins[i]
                is_increasing = is_increasing and not prev > cur
                is_decreasing = is_decreasing and not prev < cur
                if not is_increasing and not is_decreasing:
                    raise ValueError("bins must be monotonically increasing "
                                     "or decreasing")
                prev = cur
        return is_increasing

    # NOTE: the algorithm is slightly different from searchsorted's,
    # as the edge cases (bin boundaries, NaN) give different results.

    @register_jitable
    def digitize_scalar(x, bins, right):
        # bins are monotonically-increasing
        n = len(bins)
        lo = 0
        hi = n

        if right:
            if np.isnan(x):
                # Find the first nan (i.e. the last from the end of bins,
                # since there shouldn't be many of them in practice)
                for i in range(n, 0, -1):
                    if not np.isnan(bins[i - 1]):
                        return i
                return 0
            while hi > lo:
                mid = (lo + hi) >> 1
                if bins[mid] < x:
                    # mid is too low => narrow to upper bins
                    lo = mid + 1
                else:
                    # mid is too high, or is a NaN => narrow to lower bins
                    hi = mid
        else:
            if np.isnan(x):
                # NaNs end up in the last bin
                return n
            while hi > lo:
                mid = (lo + hi) >> 1
                if bins[mid] <= x:
                    # mid is too low => narrow to upper bins
                    lo = mid + 1
                else:
                    # mid is too high, or is a NaN => narrow to lower bins
                    hi = mid

        return lo

    @register_jitable
    def digitize_scalar_decreasing(x, bins, right):
        # bins are monotonically-decreasing
        n = len(bins)
        lo = 0
        hi = n

        if right:
            if np.isnan(x):
                # Find the last nan
                for i in range(0, n):
                    if not np.isnan(bins[i]):
                        return i
                return n
            while hi > lo:
                mid = (lo + hi) >> 1
                if bins[mid] < x:
                    # mid is too high => narrow to lower bins
                    hi = mid
                else:
                    # mid is too low, or is a NaN => narrow to upper bins
                    lo = mid + 1
        else:
            if np.isnan(x):
                # NaNs end up in the first bin
                return 0
            while hi > lo:
                mid = (lo + hi) >> 1
                if bins[mid] <= x:
                    # mid is too high => narrow to lower bins
                    hi = mid
                else:
                    # mid is too low, or is a NaN => narrow to upper bins
                    lo = mid + 1

        return lo

    if isinstance(x, types.Array):
        # N-d array and output

        def digitize_impl(x, bins, right=False):
            is_increasing = are_bins_increasing(bins)
            out = np.empty(x.shape, np.intp)
            for view, outview in np.nditer((x, out)):
                if is_increasing:
                    index = digitize_scalar(view.item(), bins, right)
                else:
                    index = digitize_scalar_decreasing(view.item(), bins, right)
                outview.itemset(index)
            return out

        return digitize_impl

    elif isinstance(x, types.Sequence):
        # 1-d sequence and output

        def digitize_impl(x, bins, right=False):
            is_increasing = are_bins_increasing(bins)
            out = np.empty(len(x), np.intp)
            for i in range(len(x)):
                if is_increasing:
                    out[i] = digitize_scalar(x[i], bins, right)
                else:
                    out[i] = digitize_scalar_decreasing(x[i], bins, right)
            return out

        return digitize_impl


_range = range


@overload(np.histogram)
def np_histogram(a, bins=10, range=None):
    if isinstance(bins, (int, types.Integer)):
        # With a uniform distribution of bins, use a fast algorithm
        # independent of the number of bins

        if range in (None, types.none):
            inf = float('inf')

            def histogram_impl(a, bins=10, range=None):
                bin_min = inf
                bin_max = -inf
                for view in np.nditer(a):
                    v = view.item()
                    if bin_min > v:
                        bin_min = v
                    if bin_max < v:
                        bin_max = v
                return np.histogram(a, bins, (bin_min, bin_max))

        else:
            def histogram_impl(a, bins=10, range=None):
                if bins <= 0:
                    raise ValueError("histogram(): `bins` should be a "
                                     "positive integer")
                bin_min, bin_max = range
                if not bin_min <= bin_max:
                    raise ValueError("histogram(): max must be larger than "
                                     "min in range parameter")

                hist = np.zeros(bins, np.intp)
                if bin_max > bin_min:
                    bin_ratio = bins / (bin_max - bin_min)
                    for view in np.nditer(a):
                        v = view.item()
                        b = math.floor((v - bin_min) * bin_ratio)
                        if 0 <= b < bins:
                            hist[int(b)] += 1
                        elif v == bin_max:
                            hist[bins - 1] += 1

                bins_array = np.linspace(bin_min, bin_max, bins + 1)
                return hist, bins_array

    else:
        # With a custom bins array, use a bisection search

        def histogram_impl(a, bins=10, range=None):
            nbins = len(bins) - 1
            for i in _range(nbins):
                # Note this also catches NaNs
                if not bins[i] <= bins[i + 1]:
                    raise ValueError("histogram(): bins must increase "
                                     "monotonically")

            bin_min = bins[0]
            bin_max = bins[nbins]
            hist = np.zeros(nbins, np.intp)

            if nbins > 0:
                for view in np.nditer(a):
                    v = view.item()
                    if not bin_min <= v <= bin_max:
                        # Value is out of bounds, ignore (also catches NaNs)
                        continue
                    # Bisect in bins[:-1]
                    lo = 0
                    hi = nbins - 1
                    while lo < hi:
                        # Note the `+ 1` is necessary to avoid an infinite
                        # loop where mid = lo => lo = mid
                        mid = (lo + hi + 1) >> 1
                        if v < bins[mid]:
                            hi = mid - 1
                        else:
                            lo = mid
                    hist[lo] += 1

            return hist, bins

    return histogram_impl


# Create np.finfo, np.iinfo and np.MachAr
# machar
_mach_ar_supported = ('ibeta', 'it', 'machep', 'eps', 'negep', 'epsneg',
                      'iexp', 'minexp', 'xmin', 'maxexp', 'xmax', 'irnd',
                      'ngrd', 'epsilon', 'tiny', 'huge', 'precision',
                      'resolution',)
MachAr = namedtuple('MachAr', _mach_ar_supported)

# Do not support MachAr field
# finfo
_finfo_supported = ('eps', 'epsneg', 'iexp', 'machep', 'max', 'maxexp', 'min',
                    'minexp', 'negep', 'nexp', 'nmant', 'precision',
                    'resolution', 'tiny', 'bits',)


finfo = namedtuple('finfo', _finfo_supported)

# iinfo
_iinfo_supported = ('min', 'max', 'bits',)

iinfo = namedtuple('iinfo', _iinfo_supported)


# This module is imported under the compiler lock which should deal with the
# lack of thread safety in the warning filter.
def _gen_np_machar():
    np122plus = numpy_version >= (1, 22)
    w = None
    with warnings.catch_warnings(record=True) as w:
        msg = r'`np.MachAr` is deprecated \(NumPy 1.22\)'
        warnings.filterwarnings("always", message=msg,
                                category=DeprecationWarning,
                                module=r'.*numba.*arraymath')
        np_MachAr = np.MachAr

    @overload(np_MachAr)
    def MachAr_impl():
        f = np_MachAr()
        _mach_ar_data = tuple([getattr(f, x) for x in _mach_ar_supported])

        if np122plus and w:
            wmsg = w[0]
            warnings.warn_explicit(wmsg.message.args[0],
                                   NumbaDeprecationWarning,
                                   wmsg.filename,
                                   wmsg.lineno)

        def impl():
            return MachAr(*_mach_ar_data)
        return impl


_gen_np_machar()


def generate_xinfo(np_func, container, attr):
    @overload(np_func)
    def xinfo_impl(arg):
        nbty = getattr(arg, 'dtype', arg)
        np_dtype = as_dtype(nbty)
        try:
            f = np_func(np_dtype)
        except ValueError: # This exception instance comes from NumPy
            # The np function might not support the dtype
            return None
        data = tuple([getattr(f, x) for x in attr])

        def impl(arg):
            return container(*data)
        return impl


generate_xinfo(np.finfo, finfo, _finfo_supported)
generate_xinfo(np.iinfo, iinfo, _iinfo_supported)


def _get_inner_prod(dta, dtb):
    # gets an inner product implementation, if both types are float then
    # BLAS is used else a local function

    @register_jitable
    def _innerprod(a, b):
        acc = 0
        for i in range(len(a)):
            acc = acc + a[i] * b[i]
        return acc

    # no BLAS... use local function regardless
    if not _HAVE_BLAS:
        return _innerprod

    flty = types.real_domain | types.complex_domain
    floats = dta in flty and dtb in flty
    if not floats:
        return _innerprod
    else:
        a_dt = as_dtype(dta)
        b_dt = as_dtype(dtb)
        dt = np.promote_types(a_dt, b_dt)

        @register_jitable
        def _dot_wrap(a, b):
            return np.dot(a.astype(dt), b.astype(dt))
        return _dot_wrap


def _assert_1d(a, func_name):
    if isinstance(a, types.Array):
        if not a.ndim <= 1:
            raise TypingError("%s() only supported on 1D arrays " % func_name)


def _np_correlate_core(ap1, ap2, mode, direction):
    pass


class _corr_conv_Mode(IntEnum):
    """
    Enumerated modes for correlate/convolve as per:
    https://github.com/numpy/numpy/blob/ac6b1a902b99e340cf7eeeeb7392c91e38db9dd8/numpy/core/numeric.py#L862-L870    # noqa: E501
    """
    VALID = 0
    SAME = 1
    FULL = 2


@overload(_np_correlate_core)
def _np_correlate_core_impl(ap1, ap2, mode, direction):
    a_dt = as_dtype(ap1.dtype)
    b_dt = as_dtype(ap2.dtype)
    dt = np.promote_types(a_dt, b_dt)
    innerprod = _get_inner_prod(ap1.dtype, ap2.dtype)

    Mode = _corr_conv_Mode

    def impl(ap1, ap2, mode, direction):
        # Implementation loosely based on `_pyarray_correlate` from
        # https://github.com/numpy/numpy/blob/3bce2be74f228684ca2895ad02b63953f37e2a9d/numpy/core/src/multiarray/multiarraymodule.c#L1191    # noqa: E501
        # For "Mode":
        # Convolve uses 'full' by default, this is denoted by the number 2
        # Correlate uses 'valid' by default, this is denoted by the number 0
        # For "direction", +1 to write the return values out in order 0->N
        # -1 to write them out N->0.

        if not (mode == Mode.VALID or mode == Mode.FULL):
            raise ValueError("Invalid mode")

        n1 = len(ap1)
        n2 = len(ap2)
        length = n1
        n = n2
        if mode == Mode.VALID: # mode == valid == 0, correlate default
            length = length - n + 1
            n_left = 0
            n_right = 0
        elif mode == Mode.FULL: # mode == full == 2, convolve default
            n_right = n - 1
            n_left = n - 1
            length = length + n - 1
        else:
            raise ValueError("Invalid mode")

        ret = np.zeros(length, dt)
        n = n - n_left

        if direction == 1:
            idx = 0
            inc = 1
        elif direction == -1:
            idx = length - 1
            inc = -1
        else:
            raise ValueError("Invalid direction")

        for i in range(n_left):
            ret[idx] = innerprod(ap1[:idx + 1], ap2[-(idx + 1):])
            idx = idx + inc

        for i in range(n1 - n2 + 1):
            ret[idx] = innerprod(ap1[i : i + n2], ap2)
            idx = idx + inc

        for i in range(n_right, 0, -1):
            ret[idx] = innerprod(ap1[-i:], ap2[:i])
            idx = idx + inc
        return ret

    return impl


@overload(np.correlate)
def _np_correlate(a, v):
    _assert_1d(a, 'np.correlate')
    _assert_1d(v, 'np.correlate')

    @register_jitable
    def op_conj(x):
        return np.conj(x)

    @register_jitable
    def op_nop(x):
        return x

    Mode = _corr_conv_Mode

    if a.dtype in types.complex_domain:
        if v.dtype in types.complex_domain:
            a_op = op_nop
            b_op = op_conj
        else:
            a_op = op_nop
            b_op = op_nop
    else:
        if v.dtype in types.complex_domain:
            a_op = op_nop
            b_op = op_conj
        else:
            a_op = op_conj
            b_op = op_nop

    _NP_PRED = numpy_version > (1, 17)

    def impl(a, v):
        la = len(a)
        lv = len(v)
        if _NP_PRED is True:
            if la == 0:
                raise ValueError("'a' cannot be empty")
            if lv == 0:
                raise ValueError("'v' cannot be empty")
        if la < lv:
            return _np_correlate_core(b_op(v), a_op(a), Mode.VALID, -1)
        else:
            return _np_correlate_core(a_op(a), b_op(v), Mode.VALID, 1)

    return impl


@overload(np.convolve)
def np_convolve(a, v):
    _assert_1d(a, 'np.convolve')
    _assert_1d(v, 'np.convolve')

    Mode = _corr_conv_Mode

    def impl(a, v):
        la = len(a)
        lv = len(v)

        if la == 0:
            raise ValueError("'a' cannot be empty")
        if lv == 0:
            raise ValueError("'v' cannot be empty")

        if la < lv:
            return _np_correlate_core(v, a[::-1], Mode.FULL, 1)
        else:
            return _np_correlate_core(a, v[::-1], Mode.FULL, 1)

    return impl


@overload(np.asarray)
def np_asarray(a, dtype=None):

    # developer note... keep this function (type_can_asarray) in sync with the
    # accepted types implementations below!
    if not type_can_asarray(a):
        return None

    impl = None
    if isinstance(a, types.Array):
        if is_nonelike(dtype) or a.dtype == dtype.dtype:
            def impl(a, dtype=None):
                return a
        else:
            def impl(a, dtype=None):
                return a.astype(dtype)
    elif isinstance(a, (types.Sequence, types.Tuple)):
        # Nested lists cannot be unpacked, therefore only single lists are
        # permitted and these conform to Sequence and can be unpacked along on
        # the same path as Tuple.
        if is_nonelike(dtype):
            def impl(a, dtype=None):
                return np.array(a)
        else:
            def impl(a, dtype=None):
                return np.array(a, dtype)
    elif isinstance(a, (types.Number, types.Boolean)):
        dt_conv = a if is_nonelike(dtype) else dtype
        ty = as_dtype(dt_conv)

        def impl(a, dtype=None):
            return np.array(a, ty)
    elif isinstance(a, types.containers.ListType):
        if not isinstance(a.dtype, (types.Number, types.Boolean)):
            raise TypingError(
                "asarray support for List is limited "
                "to Boolean and Number types")

        target_dtype = a.dtype if is_nonelike(dtype) else dtype

        def impl(a, dtype=None):
            l = len(a)
            ret = np.empty(l, dtype=target_dtype)
            for i, v in enumerate(a):
                ret[i] = v
            return ret
    elif isinstance(a, types.StringLiteral):
        arr = np.asarray(a.literal_value)

        def impl(a, dtype=None):
            return arr.copy()

    return impl


@overload(np.asfarray)
def np_asfarray(a, dtype=np.float64):
    # convert numba dtype types into NumPy dtype
    if isinstance(dtype, types.Type):
        dtype = as_dtype(dtype)
    if not np.issubdtype(dtype, np.inexact):
        dx = types.float64
    else:
        dx = dtype

    def impl(a, dtype=np.float64):
        return np.asarray(a, dx)
    return impl


@overload(np.extract)
def np_extract(condition, arr):

    def np_extract_impl(condition, arr):
        cond = np.asarray(condition).flatten()
        a = np.asarray(arr)

        if a.size == 0:
            raise ValueError('Cannot extract from an empty array')

        # the following looks odd but replicates NumPy...
        # https://github.com/numpy/numpy/issues/12859
        if np.any(cond[a.size:]) and cond.size > a.size:
            msg = 'condition shape inconsistent with arr shape'
            raise ValueError(msg)
            # NumPy raises IndexError: index 'm' is out of
            # bounds for size 'n'

        max_len = min(a.size, cond.size)
        out = [a.flat[idx] for idx in range(max_len) if cond[idx]]

        return np.array(out)

    return np_extract_impl


@overload(np.select)
def np_select(condlist, choicelist, default=0):

    def np_select_arr_impl(condlist, choicelist, default=0):
        if len(condlist) != len(choicelist):
            raise ValueError('list of cases must be same length as list '
                             'of conditions')
        out = default * np.ones(choicelist[0].shape, choicelist[0].dtype)
        # should use reversed+zip, but reversed is not available
        for i in range(len(condlist) - 1, -1, -1):
            cond = condlist[i]
            choice = choicelist[i]
            out = np.where(cond, choice, out)
        return out

    # first we check the types of the input parameters
    if not isinstance(condlist, (types.List, types.UniTuple)):
        raise NumbaTypeError('condlist must be a List or a Tuple')
    if not isinstance(choicelist, (types.List, types.UniTuple)):
        raise NumbaTypeError('choicelist must be a List or a Tuple')
    if not isinstance(default, (int, types.Number, types.Boolean)):
        raise NumbaTypeError('default must be a scalar (number or boolean)')
    # the types of the parameters have been checked, now we test the types
    # of the content of the parameters
    # implementation note: if in the future numba's np.where accepts tuples
    # as elements of condlist, then the check below should be extended to
    # accept tuples
    if not isinstance(condlist[0], types.Array):
        raise NumbaTypeError('items of condlist must be arrays')
    if not isinstance(choicelist[0], types.Array):
        raise NumbaTypeError('items of choicelist must be arrays')
    # the types of the parameters and their contents have been checked,
    # now we test the dtypes of the content of parameters
    if isinstance(condlist[0], types.Array):
        if not isinstance(condlist[0].dtype, types.Boolean):
            raise NumbaTypeError('condlist arrays must contain booleans')
    if isinstance(condlist[0], types.UniTuple):
        if not (isinstance(condlist[0], types.UniTuple)
                and isinstance(condlist[0][0], types.Boolean)):
            raise NumbaTypeError('condlist tuples must only contain booleans')
    # the input types are correct, now we perform checks on the dimensions
    if (isinstance(condlist[0], types.Array) and
            condlist[0].ndim != choicelist[0].ndim):
        raise NumbaTypeError('condlist and choicelist elements must have the '
                             'same number of dimensions')
    if isinstance(condlist[0], types.Array) and condlist[0].ndim < 1:
        raise NumbaTypeError('condlist arrays must be of at least dimension 1')

    return np_select_arr_impl


@overload(np.asarray_chkfinite)
def np_asarray_chkfinite(a, dtype=None):

    msg = "The argument to np.asarray_chkfinite must be array-like"
    if not isinstance(a, (types.Array, types.Sequence, types.Tuple)):
        raise TypingError(msg)

    if is_nonelike(dtype):
        dt = a.dtype
    else:
        try:
            dt = as_dtype(dtype)
        except NumbaNotImplementedError:
            raise TypingError('dtype must be a valid Numpy dtype')

    def impl(a, dtype=None):
        a = np.asarray(a, dtype=dt)
        for i in np.nditer(a):
            if not np.isfinite(i):
                raise ValueError("array must not contain infs or NaNs")
        return a

    return impl

#----------------------------------------------------------------------------
# Windowing functions
#   - translated from the numpy implementations found in:
#   https://github.com/numpy/numpy/blob/v1.16.1/numpy/lib/function_base.py#L2543-L3233    # noqa: E501
#   at commit: f1c4c758e1c24881560dd8ab1e64ae750
#   - and also, for NumPy >= 1.20, translated from implementations in
#   https://github.com/numpy/numpy/blob/156cd054e007b05d4ac4829e10a369d19dd2b0b1/numpy/lib/function_base.py#L2655-L3065  # noqa: E501


@register_jitable
def np_bartlett_impl(M):
    if numpy_version >= (1, 20):
        n = np.arange(1. - M, M, 2)
        return np.where(np.less_equal(n, 0), 1 + n / (M - 1), 1 - n / (M - 1))
    else:
        n = np.arange(M)
        return np.where(np.less_equal(n, (M - 1) / 2.0), 2.0 * n / (M - 1),
                        2.0 - 2.0 * n / (M - 1))


@register_jitable
def np_blackman_impl(M):
    if numpy_version >= (1, 20):
        n = np.arange(1. - M, M, 2)
        return (0.42 + 0.5 * np.cos(np.pi * n / (M - 1)) +
                0.08 * np.cos(2.0 * np.pi * n / (M - 1)))
    else:
        n = np.arange(M)
        return (0.42 - 0.5 * np.cos(2.0 * np.pi * n / (M - 1)) +
                0.08 * np.cos(4.0 * np.pi * n / (M - 1)))


@register_jitable
def np_hamming_impl(M):
    if numpy_version >= (1, 20):
        n = np.arange(1 - M, M, 2)
        return 0.54 + 0.46 * np.cos(np.pi * n / (M - 1))
    else:
        n = np.arange(M)
        return 0.54 - 0.46 * np.cos(2.0 * np.pi * n / (M - 1))


@register_jitable
def np_hanning_impl(M):
    if numpy_version >= (1, 20):
        n = np.arange(1 - M, M, 2)
        return 0.5 + 0.5 * np.cos(np.pi * n / (M - 1))
    else:
        n = np.arange(M)
        return 0.5 - 0.5 * np.cos(2.0 * np.pi * n / (M - 1))


def window_generator(func):
    def window_overload(M):
        if not isinstance(M, types.Integer):
            raise TypingError('M must be an integer')

        def window_impl(M):

            if M < 1:
                return np.array((), dtype=np.float_)
            if M == 1:
                return np.ones(1, dtype=np.float_)
            return func(M)

        return window_impl
    return window_overload


overload(np.bartlett)(window_generator(np_bartlett_impl))
overload(np.blackman)(window_generator(np_blackman_impl))
overload(np.hamming)(window_generator(np_hamming_impl))
overload(np.hanning)(window_generator(np_hanning_impl))


_i0A = np.array([
    -4.41534164647933937950E-18,
    3.33079451882223809783E-17,
    -2.43127984654795469359E-16,
    1.71539128555513303061E-15,
    -1.16853328779934516808E-14,
    7.67618549860493561688E-14,
    -4.85644678311192946090E-13,
    2.95505266312963983461E-12,
    -1.72682629144155570723E-11,
    9.67580903537323691224E-11,
    -5.18979560163526290666E-10,
    2.65982372468238665035E-9,
    -1.30002500998624804212E-8,
    6.04699502254191894932E-8,
    -2.67079385394061173391E-7,
    1.11738753912010371815E-6,
    -4.41673835845875056359E-6,
    1.64484480707288970893E-5,
    -5.75419501008210370398E-5,
    1.88502885095841655729E-4,
    -5.76375574538582365885E-4,
    1.63947561694133579842E-3,
    -4.32430999505057594430E-3,
    1.05464603945949983183E-2,
    -2.37374148058994688156E-2,
    4.93052842396707084878E-2,
    -9.49010970480476444210E-2,
    1.71620901522208775349E-1,
    -3.04682672343198398683E-1,
    6.76795274409476084995E-1,
])

_i0B = np.array([
    -7.23318048787475395456E-18,
    -4.83050448594418207126E-18,
    4.46562142029675999901E-17,
    3.46122286769746109310E-17,
    -2.82762398051658348494E-16,
    -3.42548561967721913462E-16,
    1.77256013305652638360E-15,
    3.81168066935262242075E-15,
    -9.55484669882830764870E-15,
    -4.15056934728722208663E-14,
    1.54008621752140982691E-14,
    3.85277838274214270114E-13,
    7.18012445138366623367E-13,
    -1.79417853150680611778E-12,
    -1.32158118404477131188E-11,
    -3.14991652796324136454E-11,
    1.18891471078464383424E-11,
    4.94060238822496958910E-10,
    3.39623202570838634515E-9,
    2.26666899049817806459E-8,
    2.04891858946906374183E-7,
    2.89137052083475648297E-6,
    6.88975834691682398426E-5,
    3.36911647825569408990E-3,
    8.04490411014108831608E-1,
])


@register_jitable
def _chbevl(x, vals):
    b0 = vals[0]
    b1 = 0.0

    for i in range(1, len(vals)):
        b2 = b1
        b1 = b0
        b0 = x * b1 - b2 + vals[i]

    return 0.5 * (b0 - b2)


@register_jitable
def _i0(x):
    if x < 0:
        x = -x
    if x <= 8.0:
        y = (0.5 * x) - 2.0
        return np.exp(x) * _chbevl(y, _i0A)

    return np.exp(x) * _chbevl(32.0 / x - 2.0, _i0B) / np.sqrt(x)


@register_jitable
def _i0n(n, alpha, beta):
    y = np.empty_like(n, dtype=np.float_)
    t = _i0(np.float_(beta))
    for i in range(len(y)):
        y[i] = _i0(beta * np.sqrt(1 - ((n[i] - alpha) / alpha)**2.0)) / t

    return y


@overload(np.kaiser)
def np_kaiser(M, beta):
    if not isinstance(M, types.Integer):
        raise TypingError('M must be an integer')

    if not isinstance(beta, (types.Integer, types.Float)):
        raise TypingError('beta must be an integer or float')

    def np_kaiser_impl(M, beta):
        if M < 1:
            return np.array((), dtype=np.float_)
        if M == 1:
            return np.ones(1, dtype=np.float_)

        n = np.arange(0, M)
        alpha = (M - 1) / 2.0

        return _i0n(n, alpha, beta)

    return np_kaiser_impl


@register_jitable
def _cross_operation(a, b, out):

    def _cross_preprocessing(x):
        x0 = x[..., 0]
        x1 = x[..., 1]
        if x.shape[-1] == 3:
            x2 = x[..., 2]
        else:
            x2 = np.multiply(x.dtype.type(0), x0)
        return x0, x1, x2

    a0, a1, a2 = _cross_preprocessing(a)
    b0, b1, b2 = _cross_preprocessing(b)

    cp0 = np.multiply(a1, b2) - np.multiply(a2, b1)
    cp1 = np.multiply(a2, b0) - np.multiply(a0, b2)
    cp2 = np.multiply(a0, b1) - np.multiply(a1, b0)

    out[..., 0] = cp0
    out[..., 1] = cp1
    out[..., 2] = cp2


def _cross(a, b):
    pass


@overload(_cross)
def _cross_impl(a, b):
    dtype = np.promote_types(as_dtype(a.dtype), as_dtype(b.dtype))
    if a.ndim == 1 and b.ndim == 1:
        def impl(a, b):
            cp = np.empty((3,), dtype)
            _cross_operation(a, b, cp)
            return cp
    else:
        def impl(a, b):
            shape = np.add(a[..., 0], b[..., 0]).shape
            cp = np.empty(shape + (3,), dtype)
            _cross_operation(a, b, cp)
            return cp
    return impl


@overload(np.cross)
def np_cross(a, b):
    if not type_can_asarray(a) or not type_can_asarray(b):
        raise TypingError("Inputs must be array-like.")

    def impl(a, b):
        a_ = np.asarray(a)
        b_ = np.asarray(b)
        if a_.shape[-1] not in (2, 3) or b_.shape[-1] not in (2, 3):
            raise ValueError((
                "Incompatible dimensions for cross product\n"
                "(dimension must be 2 or 3)"
            ))

        if a_.shape[-1] == 3 or b_.shape[-1] == 3:
            return _cross(a_, b_)
        else:
            raise ValueError((
                "Dimensions for both inputs is 2.\n"
                "Please replace your numpy.cross(a, b) call with "
                "a call to `cross2d(a, b)` from `numba.np.extensions`."
            ))
    return impl


@register_jitable
def _cross2d_operation(a, b):

    def _cross_preprocessing(x):
        x0 = x[..., 0]
        x1 = x[..., 1]
        return x0, x1

    a0, a1 = _cross_preprocessing(a)
    b0, b1 = _cross_preprocessing(b)

    cp = np.multiply(a0, b1) - np.multiply(a1, b0)
    # If ndim of a and b is 1, cp is a scalar.
    # In this case np.cross returns a 0-D array, containing the scalar.
    # np.asarray is used to reconcile this case, without introducing
    # overhead in the case where cp is an actual N-D array.
    # (recall that np.asarray does not copy existing arrays)
    return np.asarray(cp)


def cross2d(a, b):
    pass


@overload(cross2d)
def cross2d_impl(a, b):
    if not type_can_asarray(a) or not type_can_asarray(b):
        raise TypingError("Inputs must be array-like.")

    def impl(a, b):
        a_ = np.asarray(a)
        b_ = np.asarray(b)
        if a_.shape[-1] != 2 or b_.shape[-1] != 2:
            raise ValueError((
                "Incompatible dimensions for 2D cross product\n"
                "(dimension must be 2 for both inputs)"
            ))
        return _cross2d_operation(a_, b_)

    return impl<|MERGE_RESOLUTION|>--- conflicted
+++ resolved
@@ -20,14 +20,7 @@
                                     check_is_integer)
 from numba.core.imputils import (lower_builtin, impl_ret_borrowed,
                                  impl_ret_new_ref, impl_ret_untracked)
-<<<<<<< HEAD
-from numba.core.typing import signature
-from numba.np.arrayobj import (make_array, load_item,
-                               numpy_broadcast_shapes_list,
-                               store_item, _empty_nd_impl)
-=======
 from numba.np.arrayobj import make_array, load_item, store_item, _empty_nd_impl
->>>>>>> 43be2182
 from numba.np.linalg import ensure_blas
 
 from numba.core.extending import intrinsic
