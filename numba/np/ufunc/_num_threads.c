--- conflicted
+++ resolved
@@ -30,11 +30,8 @@
     if (m == NULL)
         return MOD_ERROR_VAL;
     SetAttrStringFromVoidPointer(m,set_num_threads,tmp)
-<<<<<<< HEAD
     SetAttrStringFromVoidPointer(m,get_num_threads,tmp)
-=======
-    SetAttrStringFromVoidPointer(m,getn_num_threads,tmp)
->>>>>>> dea6ffb5
+
 
     return MOD_SUCCESS_VAL(m);
 }