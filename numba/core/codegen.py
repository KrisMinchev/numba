--- conflicted
+++ resolved
@@ -1129,14 +1129,13 @@
         """
         opt_level = kwargs.pop('opt', config.OPT)
         loop_vectorize = kwargs.pop('loop_vectorize', config.LOOP_VECTORIZE)
-
-        pmb = lp.create_pass_manager_builder(
-<<<<<<< HEAD
-            opt=config.OPT, loop_vectorize=config.LOOP_VECTORIZE,
-            slp_vectorize=config.SLP_VECTORIZE)
-=======
-            opt=opt_level, loop_vectorize=loop_vectorize, **kwargs)
->>>>>>> 1041fa6e
+        slp_vectorize = kwargs.pop('slp_vectorize', config.SLP_VECTORIZE)
+
+        pmb = lp.create_pass_manager_builder(opt=opt_level,
+                                             loop_vectorize=loop_vectorize,
+                                             slp_vectorize=slp_vectorize,
+                                             **kwargs)
+
         return pmb
 
     def _check_llvm_bugs(self):
